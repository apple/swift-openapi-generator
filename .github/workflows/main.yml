--- conflicted
+++ resolved
@@ -73,14 +73,6 @@
     uses: apple/swift-nio/.github/workflows/swift_test_matrix.yml@main
     with:
       name: "Example packages"
-<<<<<<< HEAD
-      matrix_linux_command: "./scripts/test-examples.sh"
-
-    static-sdk:
-        name: Static SDK
-        # Workaround https://github.com/nektos/act/issues/1875
-        uses: apple/swift-nio/.github/workflows/static_sdk.yml@main
-=======
       matrix_string: '${{ needs.construct-example-packages-matrix.outputs.example-packages-matrix }}'
 
   macos-tests:
@@ -93,4 +85,7 @@
       watchos_xcode_build_enabled: false
       tvos_xcode_build_enabled: false
       visionos_xcode_build_enabled: false
->>>>>>> 3f881d69
+
+  static-sdk:
+    name: Static SDK
+    uses: apple/swift-nio/.github/workflows/static_sdk.yml@main