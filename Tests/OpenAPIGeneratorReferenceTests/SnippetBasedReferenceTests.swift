//===----------------------------------------------------------------------===//
//
// This source file is part of the SwiftOpenAPIGenerator open source project
//
// Copyright (c) 2023 Apple Inc. and the SwiftOpenAPIGenerator project authors
// Licensed under Apache License v2.0
//
// See LICENSE.txt for license information
// See CONTRIBUTORS.txt for the list of SwiftOpenAPIGenerator project authors
//
// SPDX-License-Identifier: Apache-2.0
//
//===----------------------------------------------------------------------===//
import OpenAPIKit
import XCTest
import Yams
@testable import _OpenAPIGeneratorCore

/// Tests that the generator produces Swift code that match a reference.
final class SnippetBasedReferenceTests: XCTestCase {
    func testComponentsHeadersInline() throws {
        try self.assertHeadersTranslation(
            """
            headers:
              MyHeader:
                schema:
                  type: string
            """,
            """
            public enum Headers {
              public typealias MyHeader = Swift.String
            }
            """
        )
    }

    func testComponentsHeadersReference() throws {
        try self.assertHeadersTranslation(
            """
            headers:
              MyHeader:
                schema:
                  $ref: "#/components/schemas/MySchema"
            """,
            """
            public enum Headers {
              public typealias MyHeader = Components.Schemas.MySchema
            }
            """
        )
    }

    func testComponentsParametersInline() throws {
        try self.assertParametersTranslation(
            """
            parameters:
              MyParam:
                in: query
                name: my_param
                schema:
                  type: string
            """,
            """
            public enum Parameters {
              public typealias MyParam = Swift.String
            }
            """
        )
    }

    func testComponentsParametersReference() throws {
        try self.assertParametersTranslation(
            """
            parameters:
              MyParam:
                in: query
                name: my_param
                schema:
                  $ref: "#/components/schemas/MySchema"
            """,
            """
            public enum Parameters {
              public typealias MyParam = Components.Schemas.MySchema
            }
            """
        )
    }

    func testComponentsSchemasString() throws {
        try self.assertSchemasTranslation(
            """
            schemas:
              MyString:
                type: string
            """,
            """
            public enum Schemas {
                public typealias MyString = Swift.String
            }
            """
        )
    }

    func testComponentsSchemasNullableStringProperty() throws {
        try self.assertSchemasTranslation(
            """
            schemas:
              MyObj:
                type: object
                properties:
                  fooOptional:
                    type: string
                  fooRequired:
                    type: string
                  fooOptionalNullable:
                    type: [string, null]
                  fooRequiredNullable:
                    type: [string, null]
                required:
                  - fooRequired
                  - fooRequiredNullable
            """,
            """
            public enum Schemas {
                public struct MyObj: Codable, Hashable, Sendable {
                    public var fooOptional: Swift.String?
                    public var fooRequired: Swift.String
                    public var fooOptionalNullable: Swift.String?
                    public var fooRequiredNullable: Swift.String?
                    public init(
                        fooOptional: Swift.String? = nil,
                        fooRequired: Swift.String,
                        fooOptionalNullable: Swift.String? = nil,
                        fooRequiredNullable: Swift.String? = nil
                    ) {
                        self.fooOptional = fooOptional
                        self.fooRequired = fooRequired
                        self.fooOptionalNullable = fooOptionalNullable
                        self.fooRequiredNullable = fooRequiredNullable
                    }
                    public enum CodingKeys: String, CodingKey {
                        case fooOptional
                        case fooRequired
                        case fooOptionalNullable
                        case fooRequiredNullable
                    }
                }
            }
            """
        )
    }

    func testComponentsObjectNoAdditionalProperties() throws {
        try self.assertSchemasTranslation(
            """
            schemas:
              MyObject:
                type: object
                properties: {}
                additionalProperties: false
            """,
            """
            public enum Schemas {
                public struct MyObject: Codable, Hashable, Sendable {
                    public init() {}
                    public init(from decoder: any Decoder) throws {
                        try decoder.ensureNoAdditionalProperties(knownKeys: [])
                    }
                }
            }
            """
        )
    }

    func testComponentsObjectExplicitUntypedAdditionalProperties() throws {
        try self.assertSchemasTranslation(
            """
            schemas:
              MyObject:
                type: object
                properties: {}
                additionalProperties: true
            """,
            """
            public enum Schemas {
                public struct MyObject: Codable, Hashable, Sendable {
                    public var additionalProperties: OpenAPIRuntime.OpenAPIObjectContainer
                    public init(additionalProperties: OpenAPIRuntime.OpenAPIObjectContainer = .init()) {
                        self.additionalProperties = additionalProperties
                    }
                    public init(from decoder: any Decoder) throws {
                        additionalProperties = try decoder.decodeAdditionalProperties(knownKeys: [])
                    }
                    public func encode(to encoder: any Encoder) throws {
                        try encoder.encodeAdditionalProperties(additionalProperties)
                    }
                }
            }
            """
        )
    }

    func testComponentsObjectExplicitTypedAdditionalProperties() throws {
        try self.assertSchemasTranslation(
            """
            schemas:
              MyObject:
                type: object
                properties: {}
                additionalProperties:
                  type: integer
            """,
            """
            public enum Schemas {
                public struct MyObject: Codable, Hashable, Sendable {
                    public var additionalProperties: [String: Swift.Int]
                    public init(additionalProperties: [String: Swift.Int] = .init()) {
                        self.additionalProperties = additionalProperties
                    }
                    public init(from decoder: any Decoder) throws {
                        additionalProperties = try decoder.decodeAdditionalProperties(knownKeys: [])
                    }
                    public func encode(to encoder: any Encoder) throws {
                        try encoder.encodeAdditionalProperties(additionalProperties)
                    }
                }
            }
            """
        )
    }

    func testComponentsSchemasObjectWithProperties() throws {
        try self.assertSchemasTranslation(
            """
            schemas:
              MyObject:
                type: object
                properties:
                  id:
                    type: integer
                    format: int64
                  alias:
                    type: string
                required:
                  - id
            """,
            """
                public enum Schemas {
                  public struct MyObject: Codable, Hashable, Sendable {
                    public var id: Swift.Int64
                    public var alias: Swift.String?
                    public init(id: Swift.Int64, alias: Swift.String? = nil) {
                        self.id = id
                        self.alias = alias
                    }
                    public enum CodingKeys: String, CodingKey {
                        case id
                        case alias
                    }
                  }
                }
            """
        )
    }

    func testComponentsSchemasAllOf() throws {
        try self.assertSchemasTranslation(
            """
            schemas:
              A: {}
              B: {}
              MyAllOf:
                allOf:
                  - $ref: '#/components/schemas/A'
                  - $ref: '#/components/schemas/B'
                  - type: string
                  - type: array
                    items:
                      type: integer
            """,
            """
            public enum Schemas {
                public typealias A = OpenAPIRuntime.OpenAPIValueContainer
                public typealias B = OpenAPIRuntime.OpenAPIValueContainer
                public struct MyAllOf: Codable, Hashable, Sendable {
                    public var value1: Components.Schemas.A
                    public var value2: Components.Schemas.B
                    public var value3: Swift.String
                    public var value4: [Swift.Int]
                    public init(
                        value1: Components.Schemas.A,
                        value2: Components.Schemas.B,
                        value3: Swift.String,
                        value4: [Swift.Int]
                    ) {
                        self.value1 = value1
                        self.value2 = value2
                        self.value3 = value3
                        self.value4 = value4
                    }
                    public init(from decoder: any Decoder) throws {
                        value1 = try .init(from: decoder)
                        value2 = try .init(from: decoder)
                        value3 = try decoder.decodeFromSingleValueContainer()
                        value4 = try decoder.decodeFromSingleValueContainer()
                    }
                    public func encode(to encoder: any Encoder) throws { try encoder.encodeToSingleValueContainer(value3) }
                }
            }
            """
        )
    }

    func testComponentsSchemasAnyOf() throws {
        try self.assertSchemasTranslation(
            """
            schemas:
              A: {}
              B: {}
              MyAnyOf:
                anyOf:
                  - $ref: '#/components/schemas/A'
                  - $ref: '#/components/schemas/B'
                  - type: string
                  - type: array
                    items:
                      type: integer
            """,
            """
            public enum Schemas {
                public typealias A = OpenAPIRuntime.OpenAPIValueContainer
                public typealias B = OpenAPIRuntime.OpenAPIValueContainer
                public struct MyAnyOf: Codable, Hashable, Sendable {
                    public var value1: Components.Schemas.A?
                    public var value2: Components.Schemas.B?
                    public var value3: Swift.String?
                    public var value4: [Swift.Int]?
                    public init(
                        value1: Components.Schemas.A? = nil,
                        value2: Components.Schemas.B? = nil,
                        value3: Swift.String? = nil,
                        value4: [Swift.Int]? = nil
                    ) {
                        self.value1 = value1
                        self.value2 = value2
                        self.value3 = value3
                        self.value4 = value4
                    }
                    public init(from decoder: any Decoder) throws {
                        value1 = try? .init(from: decoder)
                        value2 = try? .init(from: decoder)
                        value3 = try? decoder.decodeFromSingleValueContainer()
                        value4 = try? decoder.decodeFromSingleValueContainer()
                        try DecodingError.verifyAtLeastOneSchemaIsNotNil(
                            [value1, value2, value3, value4],
                            type: Self.self,
                            codingPath: decoder.codingPath
                        )
                    }
                    public func encode(to encoder: any Encoder) throws {
                        try encoder.encodeFirstNonNilValueToSingleValueContainer([value3, value4])
                        try value1?.encode(to: encoder)
                        try value2?.encode(to: encoder)
                    }
                }
            }
            """
        )
    }

    func testComponentsSchemasOneOfWithDiscriminator() throws {
        try self.assertSchemasTranslation(
            """
            schemas:
              A:
                type: object
                properties:
                  which:
                    type: string
              B:
                type: object
                properties:
                  which:
                    type: string
              MyOneOf:
                oneOf:
                  - $ref: '#/components/schemas/A'
                  - $ref: '#/components/schemas/B'
                  - type: string
                  - type: object
                    properties:
                      p:
                        type: integer
                discriminator:
                  propertyName: which
            """,
            """
            public enum Schemas {
                public struct A: Codable, Hashable, Sendable {
                    public var which: Swift.String?
                    public init(which: Swift.String? = nil) { self.which = which }
                    public enum CodingKeys: String, CodingKey { case which }
                }
                public struct B: Codable, Hashable, Sendable {
                    public var which: Swift.String?
                    public init(which: Swift.String? = nil) { self.which = which }
                    public enum CodingKeys: String, CodingKey { case which }
                }
                @frozen public enum MyOneOf: Codable, Hashable, Sendable {
                    case A(Components.Schemas.A)
                    case B(Components.Schemas.B)
                    public enum CodingKeys: String, CodingKey { case which }
                    public init(from decoder: any Decoder) throws {
                        let container = try decoder.container(keyedBy: CodingKeys.self)
                        let discriminator = try container.decode(String.self, forKey: .which)
                        switch discriminator {
                        case "A", "#/components/schemas/A": self = .A(try .init(from: decoder))
                        case "B", "#/components/schemas/B": self = .B(try .init(from: decoder))
                        default:
                            throw DecodingError.failedToDecodeOneOfSchema(
                                type: Self.self,
                                codingPath: decoder.codingPath
                            )
                        }
                    }
                    public func encode(to encoder: any Encoder) throws {
                        switch self {
                        case let .A(value): try value.encode(to: encoder)
                        case let .B(value): try value.encode(to: encoder)
                        }
                    }
                }
            }
            """
        )
    }

    func testComponentsSchemasOneOfWithDiscriminatorWithMapping() throws {
        try self.assertSchemasTranslation(
            """
            schemas:
              A:
                type: object
                properties:
                  which:
                    type: string
              B:
                type: object
                properties:
                  which:
                    type: string
              C:
                type: object
                properties:
                  which:
                    type: string
              MyOneOf:
                oneOf:
                  - $ref: '#/components/schemas/A'
                  - $ref: '#/components/schemas/B'
                  - $ref: '#/components/schemas/C'
                discriminator:
                  propertyName: which
                  mapping:
                    a: '#/components/schemas/A'
                    a2: '#/components/schemas/A'
                    b: '#/components/schemas/B'
            """,
            """
            public enum Schemas {
                public struct A: Codable, Hashable, Sendable {
                    public var which: Swift.String?
                    public init(which: Swift.String? = nil) { self.which = which }
                    public enum CodingKeys: String, CodingKey { case which }
                }
                public struct B: Codable, Hashable, Sendable {
                    public var which: Swift.String?
                    public init(which: Swift.String? = nil) { self.which = which }
                    public enum CodingKeys: String, CodingKey { case which }
                }
                public struct C: Codable, Hashable, Sendable {
                    public var which: Swift.String?
                    public init(which: Swift.String? = nil) { self.which = which }
                    public enum CodingKeys: String, CodingKey { case which }
                }
                @frozen public enum MyOneOf: Codable, Hashable, Sendable {
                    case a(Components.Schemas.A)
                    case a2(Components.Schemas.A)
                    case b(Components.Schemas.B)
                    case C(Components.Schemas.C)
                    public enum CodingKeys: String, CodingKey { case which }
                    public init(from decoder: any Decoder) throws {
                        let container = try decoder.container(keyedBy: CodingKeys.self)
                        let discriminator = try container.decode(String.self, forKey: .which)
                        switch discriminator {
                        case "a": self = .a(try .init(from: decoder))
                        case "a2": self = .a2(try .init(from: decoder))
                        case "b": self = .b(try .init(from: decoder))
                        case "C", "#/components/schemas/C": self = .C(try .init(from: decoder))
                        default:
                            throw DecodingError.failedToDecodeOneOfSchema(
                                type: Self.self,
                                codingPath: decoder.codingPath
                            )
                        }
                    }
                    public func encode(to encoder: any Encoder) throws {
                        switch self {
                        case let .a(value): try value.encode(to: encoder)
                        case let .a2(value): try value.encode(to: encoder)
                        case let .b(value): try value.encode(to: encoder)
                        case let .C(value): try value.encode(to: encoder)
                        }
                    }
                }
            }
            """
        )
    }

    func testComponentsSchemasOneOf_closed() throws {
        try self.assertSchemasTranslation(
            """
            schemas:
              A: {}
              MyOneOf:
                oneOf:
                  - type: string
                  - type: integer
                  - $ref: '#/components/schemas/A'
            """,
            """
            public enum Schemas {
                public typealias A = OpenAPIRuntime.OpenAPIValueContainer
                @frozen public enum MyOneOf: Codable, Hashable, Sendable {
                    case case1(Swift.String)
                    case case2(Swift.Int)
                    case A(Components.Schemas.A)
                    public init(from decoder: any Decoder) throws {
                        do {
                            self = .case1(try decoder.decodeFromSingleValueContainer())
                            return
                        } catch {}
                        do {
                            self = .case2(try decoder.decodeFromSingleValueContainer())
                            return
                        } catch {}
                        do {
                            self = .A(try .init(from: decoder))
                            return
                        } catch {}
                        throw DecodingError.failedToDecodeOneOfSchema(
                            type: Self.self,
                            codingPath: decoder.codingPath
                        )
                    }
                    public func encode(to encoder: any Encoder) throws {
                        switch self {
                        case let .case1(value): try encoder.encodeToSingleValueContainer(value)
                        case let .case2(value): try encoder.encodeToSingleValueContainer(value)
                        case let .A(value): try value.encode(to: encoder)
                        }
                    }
                }
            }
            """
        )
    }

    func testComponentsSchemasOneOf_open_pattern() throws {
        try self.assertSchemasTranslation(
            """
            schemas:
              A:
                type: object
                additionalProperties: false
              MyOpenOneOf:
                anyOf:
                  - oneOf:
                    - type: string
                    - type: integer
                    - $ref: '#/components/schemas/A'
                  - {}
            """,
            """
            public enum Schemas {
                public struct A: Codable, Hashable, Sendable {
                    public init() {}
                    public init(from decoder: any Decoder) throws {
                        try decoder.ensureNoAdditionalProperties(knownKeys: [])
                    }
                }
                public struct MyOpenOneOf: Codable, Hashable, Sendable {
                    @frozen public enum Value1Payload: Codable, Hashable, Sendable {
                        case case1(Swift.String)
                        case case2(Swift.Int)
                        case A(Components.Schemas.A)
                        public init(from decoder: any Decoder) throws {
                            do {
                                self = .case1(try decoder.decodeFromSingleValueContainer())
                                return
                            } catch {}
                            do {
                                self = .case2(try decoder.decodeFromSingleValueContainer())
                                return
                            } catch {}
                            do {
                                self = .A(try .init(from: decoder))
                                return
                            } catch {}
                            throw DecodingError.failedToDecodeOneOfSchema(
                                type: Self.self,
                                codingPath: decoder.codingPath
                            )
                        }
                        public func encode(to encoder: any Encoder) throws {
                            switch self {
                            case let .case1(value): try encoder.encodeToSingleValueContainer(value)
                            case let .case2(value): try encoder.encodeToSingleValueContainer(value)
                            case let .A(value): try value.encode(to: encoder)
                            }
                        }
                    }
                    public var value1: Components.Schemas.MyOpenOneOf.Value1Payload?
                    public var value2: OpenAPIRuntime.OpenAPIValueContainer?
                    public init(
                        value1: Components.Schemas.MyOpenOneOf.Value1Payload? = nil,
                        value2: OpenAPIRuntime.OpenAPIValueContainer? = nil
                    ) {
                        self.value1 = value1
                        self.value2 = value2
                    }
                    public init(from decoder: any Decoder) throws {
                        value1 = try? .init(from: decoder)
                        value2 = try? .init(from: decoder)
                        try DecodingError.verifyAtLeastOneSchemaIsNotNil(
                            [value1, value2],
                            type: Self.self,
                            codingPath: decoder.codingPath
                        )
                    }
                    public func encode(to encoder: any Encoder) throws {
                        try value1?.encode(to: encoder)
                        try value2?.encode(to: encoder)
                    }
                }
            }
            """
        )
    }

    func testComponentsSchemasAllOfOneStringRef() throws {
        try self.assertSchemasTranslation(
            """
            schemas:
              A:
                type: string
              MyAllOf:
                allOf:
                  - $ref: '#/components/schemas/A'
            """,
            """
            public enum Schemas {
                public typealias A = Swift.String
                public struct MyAllOf: Codable, Hashable, Sendable {
                    public var value1: Components.Schemas.A
                    public init(value1: Components.Schemas.A) {
                        self.value1 = value1
                    }
                    public init(from decoder: any Decoder) throws { value1 = try decoder.decodeFromSingleValueContainer() }
                    public func encode(to encoder: any Encoder) throws { try encoder.encodeToSingleValueContainer(value1) }
                }
            }
            """
        )
    }

    func testComponentsSchemasObjectWithRequiredAllOfOneStringRefProperty() throws {
        try self.assertSchemasTranslation(
            """
            schemas:
              A:
                type: string
              B:
                type: object
                required:
                  - c
                properties:
                  c:
                    allOf:
                      - $ref: "#/components/schemas/A"
            """,
            """
            public enum Schemas {
                public typealias A = Swift.String
                public struct B: Codable, Hashable, Sendable {
                    public struct cPayload: Codable, Hashable, Sendable {
                        public var value1: Components.Schemas.A
                        public init(value1: Components.Schemas.A) { self.value1 = value1 }
                        public init(from decoder: any Decoder) throws { value1 = try decoder.decodeFromSingleValueContainer() }
                        public func encode(to encoder: any Encoder) throws { try encoder.encodeToSingleValueContainer(value1) }
                    }
                    public var c: Components.Schemas.B.cPayload
                    public init(c: Components.Schemas.B.cPayload) { self.c = c }
                    public enum CodingKeys: String, CodingKey { case c }
                }
            }
            """
        )
    }

    func testComponentsSchemasObjectWithOptionalAllOfOneStringRefProperty() throws {
        try self.assertSchemasTranslation(
            """
            schemas:
              A:
                type: string
              B:
                type: object
                required: []
                properties:
                  c:
                    allOf:
                      - $ref: "#/components/schemas/A"
            """,
            """
            public enum Schemas {
                public typealias A = Swift.String
                public struct B: Codable, Hashable, Sendable {
                    public struct cPayload: Codable, Hashable, Sendable {
                        public var value1: Components.Schemas.A
                        public init(value1: Components.Schemas.A) { self.value1 = value1 }
                        public init(from decoder: any Decoder) throws { value1 = try decoder.decodeFromSingleValueContainer() }
                        public func encode(to encoder: any Encoder) throws { try encoder.encodeToSingleValueContainer(value1) }
                    }
                    public var c: Components.Schemas.B.cPayload?
                    public init(c: Components.Schemas.B.cPayload? = nil) { self.c = c }
                    public enum CodingKeys: String, CodingKey { case c }
                }
            }
            """
        )
    }

    func testComponentsSchemasStringEnum() throws {
        try self.assertSchemasTranslation(
            """
            schemas:
              MyEnum:
                type: string
                enum:
                  - one
                  -
                  - $tart
                  - public
            """,
            """
            public enum Schemas {
                @frozen public enum MyEnum: String, Codable, Hashable, Sendable {
                    case one = "one"
                    case _empty = ""
                    case _dollar_tart = "$tart"
                    case _public = "public"
                }
            }
            """
        )
    }

    func testComponentsSchemasIntEnum() throws {
        try self.assertSchemasTranslation(
            """
            schemas:
              MyEnum:
                type: integer
                enum:
                  - 0
                  - 10
                  - 20
            """,
            """
            public enum Schemas {
                @frozen public enum MyEnum: Int, Codable, Hashable, Sendable {
                    case _0 = 0
                    case _10 = 10
                    case _20 = 20
                }
            }
            """
        )
    }

    func testComponentsSchemasEnum_open_pattern() throws {
        try self.assertSchemasTranslation(
            """
            schemas:
              MyOpenEnum:
                anyOf:
                  - type: string
                    enum:
                      - one
                      - two
                  - type: string
            """,
            """
            public enum Schemas {
                public struct MyOpenEnum: Codable, Hashable, Sendable {
                    @frozen
                    public enum Value1Payload: String, Codable, Hashable, Sendable {
                        case one = "one"
                        case two = "two"
                    }
                    public var value1: Components.Schemas.MyOpenEnum.Value1Payload?
                    public var value2: Swift.String?
                    public init(
                        value1: Components.Schemas.MyOpenEnum.Value1Payload? = nil,
                        value2: Swift.String? = nil
                    ) {
                        self.value1 = value1
                        self.value2 = value2
                    }
                    public init(from decoder: any Decoder) throws {
                        value1 = try? decoder.decodeFromSingleValueContainer()
                        value2 = try? decoder.decodeFromSingleValueContainer()
                        try DecodingError.verifyAtLeastOneSchemaIsNotNil(
                            [value1, value2],
                            type: Self.self,
                            codingPath: decoder.codingPath
                        )
                    }
                    public func encode(to encoder: any Encoder) throws {
                        try encoder.encodeFirstNonNilValueToSingleValueContainer([value1, value2])
                    }
                }
            }
            """
        )
    }

    func testComponentsSchemasDeprecatedObject() throws {
        try self.assertSchemasTranslation(
            """
            schemas:
              MyObject:
                type: object
                properties: {}
                additionalProperties: false
                deprecated: true
            """,
            """
            public enum Schemas {
                @available(*, deprecated)
                public struct MyObject: Codable, Hashable, Sendable {
                    public init() {}
                    public init(from decoder: any Decoder) throws {
                        try decoder.ensureNoAdditionalProperties(knownKeys: [])
                    }
                }
            }
            """
        )
    }

    func testComponentsSchemasObjectWithDeprecatedProperty() throws {
        try self.assertSchemasTranslation(
            """
            schemas:
              MyObject:
                type: object
                properties:
                  id:
                    type: string
                    deprecated: true
            """,
            """
            public enum Schemas {
                public struct MyObject: Codable, Hashable, Sendable {
                    @available(*, deprecated)
                    public var id: Swift.String?
                    public init(id: Swift.String? = nil) { self.id = id }
                    public enum CodingKeys: String, CodingKey { case id }
                }
            }
            """
        )
    }

    func testComponentsSchemasDateTime() throws {
        try self.assertSchemasTranslation(
            """
            schemas:
              MyDate:
                type: string
                format: date-time
            """,
            """
            public enum Schemas {
                public typealias MyDate = Foundation.Date
            }
            """
        )
    }

    func testComponentsResponsesResponseNoBody() throws {
        try self.assertResponsesTranslation(
            """
            responses:
              BadRequest:
                description: Bad request
            """,
            """
            public enum Responses {
                public struct BadRequest: Sendable, Hashable {
                    public init() {}
                }
            }
            """
        )
    }

    func testComponentsResponsesResponseWithBody() throws {
        try self.assertResponsesTranslation(
            """
            responses:
              BadRequest:
                description: Bad request
                content:
                  application/json:
                    schema:
                      type: string
            """,
            """
            public enum Responses {
                public struct BadRequest: Sendable, Hashable {
                    @frozen public enum Body: Sendable, Hashable {
                        case json(Swift.String)
                    }
                    public var body: Components.Responses.BadRequest.Body
                    public init(
                        body: Components.Responses.BadRequest.Body
                    ) {
                        self.body = body
                    }
                }
            }
            """
        )
    }

    func testComponentsResponsesResponseMultipleContentTypes() throws {
        try self.assertResponsesTranslation(
            """
            responses:
              MultipleContentTypes:
                description: Multiple content types
                content:
                  application/json:
                    schema:
                      type: integer
                  application/json; foo=bar:
                    schema:
                      type: integer
                  text/plain: {}
                  application/octet-stream: {}
            """,
            """
            public enum Responses {
                public struct MultipleContentTypes: Sendable, Hashable {
                    @frozen public enum Body: Sendable, Hashable {
                        case json(Swift.Int)
                        case application_json_foo_bar(Swift.Int)
                        case plainText(OpenAPIRuntime.HTTPBody)
                        case binary(OpenAPIRuntime.HTTPBody)
                    }
                    public var body: Components.Responses.MultipleContentTypes.Body
                    public init(
                        body: Components.Responses.MultipleContentTypes.Body
                    ) {
                        self.body = body
                    }
                }
            }
            """
        )
    }

    func testComponentsResponsesResponseWithHeader() throws {
        try self.assertResponsesTranslation(
            """
            responses:
              BadRequest:
                description: Bad request
                headers:
                  X-Reason:
                    schema:
                      type: string
            """,
            """
            public enum Responses {
                public struct BadRequest: Sendable, Hashable {
                    public struct Headers: Sendable, Hashable {
                        public var X_hyphen_Reason: Swift.String?
                        public init(X_hyphen_Reason: Swift.String? = nil) {
                            self.X_hyphen_Reason = X_hyphen_Reason }
                    }
                    public var headers: Components.Responses.BadRequest.Headers
                    public init(
                        headers: Components.Responses.BadRequest.Headers = .init()
                    ) {
                        self.headers = headers
                    }
                }
            }
            """
        )
    }

    func testComponentsResponsesResponseWithRequiredHeader() throws {
        try self.assertResponsesTranslation(
            """
            responses:
              BadRequest:
                description: Bad request
                headers:
                  X-Reason:
                    schema:
                      type: string
                    required: true
            """,
            """
            public enum Responses {
                public struct BadRequest: Sendable, Hashable {
                    public struct Headers: Sendable, Hashable {
                        public var X_hyphen_Reason: Swift.String
                        public init(X_hyphen_Reason: Swift.String) {
                            self.X_hyphen_Reason = X_hyphen_Reason }
                    }
                    public var headers: Components.Responses.BadRequest.Headers
                    public init(
                        headers: Components.Responses.BadRequest.Headers
                    ) {
                        self.headers = headers
                    }
                }
            }
            """
        )
    }

    func testComponentsRequestBodiesInline() throws {
        try self.assertRequestBodiesTranslation(
            """
            requestBodies:
              MyResponseBody:
                content:
                  application/json:
                    schema:
                      type: string
            """,
            """
            public enum RequestBodies {
                @frozen public enum MyResponseBody: Sendable, Hashable {
                    case json(Swift.String)
                }
            }
            """
        )
    }

    func testComponentsRequestBodiesReference() throws {
        try self.assertRequestBodiesTranslation(
            """
            requestBodies:
              MyResponseBody:
                content:
                  application/json:
                    schema:
                      $ref: '#/components/schemas/MyBody'
            """,
            """
            public enum RequestBodies {
                @frozen public enum MyResponseBody: Sendable, Hashable {
                    case json(Components.Schemas.MyBody)
                }
            }
            """
        )
    }

    func testComponentsRequestBodiesMultipleContentTypes() throws {
        try self.assertRequestBodiesTranslation(
            """
            requestBodies:
              MyResponseBody:
                content:
                  application/json:
                    schema:
                      $ref: '#/components/schemas/MyBody'
                  text/plain: {}
                  application/octet-stream: {}
            """,
            """
            public enum RequestBodies {
                @frozen public enum MyResponseBody: Sendable, Hashable {
                    case json(Components.Schemas.MyBody)
                    case plainText(OpenAPIRuntime.HTTPBody)
                    case binary(OpenAPIRuntime.HTTPBody)
                }
            }
            """
        )
    }

    func testComponentsRequestBodiesInline_urlEncodedForm() throws {
        try self.assertRequestBodiesTranslation(
            """
            requestBodies:
              MyRequestBody:
                content:
                  application/x-www-form-urlencoded:
                    schema:
                      type: object
                      properties:
                        foo:
                          type: string
                      required: [foo]
            """,
            """
            public enum RequestBodies {
                @frozen public enum MyRequestBody: Sendable, Hashable {
<<<<<<< HEAD
                    case urlEncodedForm(OpenAPIRuntime.HTTPBody)
                }
            }
            """
        )
        try self.assertRequestBodiesTranslation(
            featureFlags: [.urlEncodedForm],
            """
            requestBodies:
              MyRequestBody:
                content:
                  application/x-www-form-urlencoded:
                    schema:
                      type: object
                      properties:
                        foo:
                          type: string
                      required: [foo]
            """,
            """
            public enum RequestBodies {
                @frozen public enum MyRequestBody: Sendable, Hashable {
=======
>>>>>>> 0f813d65
                    public struct urlEncodedFormPayload: Codable, Hashable, Sendable {
                        public var foo: Swift.String
                        public init(foo: Swift.String) { self.foo = foo }
                        public enum CodingKeys: String, CodingKey { case foo }
                    }
                    case urlEncodedForm(Components.RequestBodies.MyRequestBody.urlEncodedFormPayload)
                }
            }
            """
        )
    }

    func testPathsSimplestCase() throws {
        try self.assertPathsTranslation(
            """
            /health:
              get:
                operationId: getHealth
                responses:
                  '200':
                    description: A success response with a greeting.
                    content:
                      text/plain:
                        schema:
                          type: string
            """,
            """
            public protocol APIProtocol: Sendable {
                func getHealth(_ input: Operations.getHealth.Input) async throws -> Operations.getHealth.Output
            }
            """
        )
    }

    func testServerRegisterHandlers_oneOperation() throws {
        try self.assertServerRegisterHandlers(
            """
            /health:
              get:
                operationId: getHealth
                responses:
                  '200':
                    description: A success response with a greeting.
                    content:
                      text/plain:
                        schema:
                          type: string
            """,
            """
            public func registerHandlers(
                on transport: any ServerTransport,
                serverURL: URL = .defaultOpenAPIServerURL,
                configuration: Configuration = .init(),
                middlewares: [any ServerMiddleware] = []
            ) throws {
                let server = UniversalServer(
                    serverURL: serverURL,
                    handler: self,
                    configuration: configuration,
                    middlewares: middlewares
                )
                try transport.register(
                    { try await server.getHealth(request: $0, body: $1, metadata: $2) },
                    method: .get,
                    path: server.apiPathComponentsWithServerPrefix("/health")
                )
            }
            """
        )
    }

    func testServerRegisterHandlers_noOperation() throws {
        try self.assertServerRegisterHandlers(
            """
            {}
            """,
            """
            public func registerHandlers(
                on transport: any ServerTransport,
                serverURL: URL = .defaultOpenAPIServerURL,
                configuration: Configuration = .init(),
                middlewares: [any ServerMiddleware] = []
            ) throws {
            }
            """
        )
    }

    func testPathWithPathItemReference() throws {
        XCTAssertThrowsError(
            try self.assertPathsTranslation(
                """
                /health:
                  get:
                    operationId: getHealth
                    responses:
                      '200':
                        description: A success response with a greeting.
                        content:
                          text/plain:
                            schema:
                              type: string
                /health2:
                  $ref: "#/paths/~1health"
                """,
                """
                unused: This test throws an error.
                """
            )
        )
    }

    func testResponseWithExampleWithSummaryAndValue() throws {
        try self.assertResponsesTranslation(
            """
            responses:
              MyResponse:
                description: Some response
                content:
                  application/json:
                    schema:
                      type: string
                    examples:
                      application/json:
                        summary: "a hello response"
                        value: "hello"
            """,
            """
            public enum Responses {
                public struct MyResponse: Sendable, Hashable {
                    @frozen public enum Body: Sendable, Hashable {
                        case json(Swift.String)
                    }
                    public var body: Components.Responses.MyResponse.Body
                    public init(
                        body: Components.Responses.MyResponse.Body
                    ) {
                        self.body = body
                    }
                }
            }
            """
        )
    }

    func testResponseWithExampleWithOnlyValue() throws {
        try self.assertResponsesTranslation(
            """
            responses:
              MyResponse:
                description: Some response
                content:
                  application/json:
                    schema:
                      type: string
                    examples:
                      application/json:
                        summary: "a hello response"
            """,
            """
            public enum Responses {
                public struct MyResponse: Sendable, Hashable {
                    @frozen public enum Body: Sendable, Hashable {
                        case json(Swift.String)
                    }
                    public var body: Components.Responses.MyResponse.Body
                    public init(
                        body: Components.Responses.MyResponse.Body
                    ) {
                        self.body = body
                    }
                }
            }
            """
        )
    }

    func testRequestWithQueryItems() throws {
        try self.assertRequestInTypesClientServerTranslation(
            """
            /foo:
              get:
                parameters:
                  - name: single
                    in: query
                    schema:
                      type: string
                  - name: manyExploded
                    in: query
                    explode: true
                    schema:
                      type: array
                      items:
                        type: string
                  - name: manyUnexploded
                    in: query
                    explode: false
                    schema:
                      type: array
                      items:
                        type: string
                responses:
                  default:
                    description: Response
            """,
            types: """
                public struct Input: Sendable, Hashable {
                    public struct Query: Sendable, Hashable {
                        public var single: Swift.String?
                        public var manyExploded: [Swift.String]?
                        public var manyUnexploded: [Swift.String]?
                        public init(
                            single: Swift.String? = nil,
                            manyExploded: [Swift.String]? = nil,
                            manyUnexploded: [Swift.String]? = nil
                        ) {
                            self.single = single
                            self.manyExploded = manyExploded
                            self.manyUnexploded = manyUnexploded
                        }
                    }
                    public var query: Operations.get_sol_foo.Input.Query
                    public init(query: Operations.get_sol_foo.Input.Query = .init()) {
                        self.query = query
                    }
                }
                """,
            client: """
                { input in let path = try converter.renderedPath(template: "/foo", parameters: [])
                    var request: HTTPTypes.HTTPRequest = .init(soar_path: path, method: .get)
                    suppressMutabilityWarning(&request)
                    try converter.setQueryItemAsURI(
                        in: &request,
                        style: .form,
                        explode: true,
                        name: "single",
                        value: input.query.single
                    )
                    try converter.setQueryItemAsURI(
                        in: &request,
                        style: .form,
                        explode: true,
                        name: "manyExploded",
                        value: input.query.manyExploded
                    )
                    try converter.setQueryItemAsURI(
                        in: &request,
                        style: .form,
                        explode: false,
                        name: "manyUnexploded",
                        value: input.query.manyUnexploded
                    )
                    return (request, nil)
                }
                """,
            server: """
                { request, requestBody, metadata in
                    let query: Operations.get_sol_foo.Input.Query = .init(
                        single: try converter.getOptionalQueryItemAsURI(
                            in: request.soar_query,
                            style: .form,
                            explode: true,
                            name: "single",
                            as: Swift.String.self
                        ),
                        manyExploded: try converter.getOptionalQueryItemAsURI(
                            in: request.soar_query,
                            style: .form,
                            explode: true,
                            name: "manyExploded",
                            as: [Swift.String].self
                        ),
                        manyUnexploded: try converter.getOptionalQueryItemAsURI(
                            in: request.soar_query,
                            style: .form,
                            explode: false,
                            name: "manyUnexploded",
                            as: [Swift.String].self
                        )
                    )
                    return Operations.get_sol_foo.Input(query: query)
                }
                """
        )
    }

}

extension SnippetBasedReferenceTests {
    func makeTypesTranslator(openAPIDocumentYAML: String) throws -> TypesFileTranslator {
        let document = try YAMLDecoder().decode(OpenAPI.Document.self, from: openAPIDocumentYAML)
        return TypesFileTranslator(
            config: Config(mode: .types),
            diagnostics: XCTestDiagnosticCollector(test: self),
            components: document.components
        )
    }

    func makeTypesTranslator(
        featureFlags: FeatureFlags = [],
        ignoredDiagnosticMessages: Set<String> = [],
        componentsYAML: String
    ) throws -> TypesFileTranslator {
        let components = try YAMLDecoder().decode(OpenAPI.Components.self, from: componentsYAML)
        return TypesFileTranslator(
            config: Config(mode: .types, featureFlags: featureFlags),
            diagnostics: XCTestDiagnosticCollector(test: self, ignoredDiagnosticMessages: ignoredDiagnosticMessages),
            components: components
        )
    }

    func makeTranslators(
        components: OpenAPI.Components = .noComponents,
        featureFlags: FeatureFlags = [],
        ignoredDiagnosticMessages: Set<String> = []
    ) throws -> (TypesFileTranslator, ClientFileTranslator, ServerFileTranslator) {
        let collector = XCTestDiagnosticCollector(test: self, ignoredDiagnosticMessages: ignoredDiagnosticMessages)
        return (
            TypesFileTranslator(
                config: Config(mode: .types, featureFlags: featureFlags),
                diagnostics: collector,
                components: components
            ),
            ClientFileTranslator(
                config: Config(mode: .client, featureFlags: featureFlags),
                diagnostics: collector,
                components: components
            ),
            ServerFileTranslator(
                config: Config(mode: .server, featureFlags: featureFlags),
                diagnostics: collector,
                components: components
            )
        )
    }

    func assertHeadersTranslation(
        _ componentsYAML: String,
        _ expectedSwift: String,
        file: StaticString = #filePath,
        line: UInt = #line
    ) throws {
        let translator = try makeTypesTranslator(componentsYAML: componentsYAML)
        let translation = try translator.translateComponentHeaders(translator.components.headers)
        try XCTAssertSwiftEquivalent(translation, expectedSwift, file: file, line: line)
    }

    func assertParametersTranslation(
        _ componentsYAML: String,
        _ expectedSwift: String,
        file: StaticString = #filePath,
        line: UInt = #line
    ) throws {
        let translator = try makeTypesTranslator(componentsYAML: componentsYAML)
        let translation = try translator.translateComponentParameters(translator.components.parameters)
        try XCTAssertSwiftEquivalent(translation, expectedSwift, file: file, line: line)
    }

    func assertRequestInTypesClientServerTranslation(
        _ pathsYAML: String,
        _ componentsYAML: String? = nil,
        types expectedTypesSwift: String,
        client expectedClientSwift: String,
        server expectedServerSwift: String,
        file: StaticString = #filePath,
        line: UInt = #line
    ) throws {
        continueAfterFailure = false
        let (types, client, server) = try makeTranslators()
        let components =
            try componentsYAML.flatMap { componentsYAML in
                try YAMLDecoder().decode(OpenAPI.Components.self, from: componentsYAML)
            } ?? OpenAPI.Components.noComponents
        let paths = try YAMLDecoder().decode(OpenAPI.PathItem.Map.self, from: pathsYAML)
        let document = OpenAPI.Document(
            openAPIVersion: .v3_1_0,
            info: .init(title: "Test", version: "1.0.0"),
            servers: [],
            paths: paths,
            components: components
        )
        let operationDescriptions = try OperationDescription.all(
            from: document.paths,
            in: document.components,
            asSwiftSafeName: types.swiftSafeName
        )
        let operation = try XCTUnwrap(operationDescriptions.first)
        let generatedTypesStructuredSwift = try types.translateOperationInput(operation)
        try XCTAssertSwiftEquivalent(generatedTypesStructuredSwift, expectedTypesSwift, file: file, line: line)

        let generatedClientStructuredSwift = try client.translateClientSerializer(operation)
        try XCTAssertSwiftEquivalent(generatedClientStructuredSwift, expectedClientSwift, file: file, line: line)

        let generatedServerStructuredSwift = try server.translateServerDeserializer(operation)
        try XCTAssertSwiftEquivalent(generatedServerStructuredSwift, expectedServerSwift, file: file, line: line)
    }

    func assertSchemasTranslation(
        featureFlags: FeatureFlags = [],
        _ componentsYAML: String,
        _ expectedSwift: String,
        file: StaticString = #filePath,
        line: UInt = #line
    ) throws {
        let translator = try makeTypesTranslator(
            featureFlags: featureFlags,
            componentsYAML: componentsYAML
        )
        let translation = try translator.translateSchemas(translator.components.schemas)
        try XCTAssertSwiftEquivalent(translation, expectedSwift, file: file, line: line)
    }

    func assertResponsesTranslation(
        featureFlags: FeatureFlags = [],
        ignoredDiagnosticMessages: Set<String> = [],
        _ componentsYAML: String,
        _ expectedSwift: String,
        file: StaticString = #filePath,
        line: UInt = #line
    ) throws {
        let translator = try makeTypesTranslator(
            featureFlags: featureFlags,
            ignoredDiagnosticMessages: ignoredDiagnosticMessages,
            componentsYAML: componentsYAML
        )
        let translation = try translator.translateComponentResponses(translator.components.responses)
        try XCTAssertSwiftEquivalent(translation, expectedSwift, file: file, line: line)
    }

    func assertRequestBodiesTranslation(
        featureFlags: FeatureFlags = [],
        ignoredDiagnosticMessages: Set<String> = [],
        _ componentsYAML: String,
        _ expectedSwift: String,
        file: StaticString = #filePath,
        line: UInt = #line
    ) throws {
        let translator = try makeTypesTranslator(
            featureFlags: featureFlags,
            ignoredDiagnosticMessages: ignoredDiagnosticMessages,
            componentsYAML: componentsYAML
        )
        let translation = try translator.translateComponentRequestBodies(translator.components.requestBodies)
        try XCTAssertSwiftEquivalent(translation, expectedSwift, file: file, line: line)
    }

    func assertPathsTranslation(
        _ pathsYAML: String,
        componentsYAML: String = "{}",
        _ expectedSwift: String,
        file: StaticString = #filePath,
        line: UInt = #line
    ) throws {
        let translator = try makeTypesTranslator(componentsYAML: componentsYAML)
        let paths = try YAMLDecoder().decode(OpenAPI.PathItem.Map.self, from: pathsYAML)
        let translation = try translator.translateAPIProtocol(paths)
        try XCTAssertSwiftEquivalent(translation, expectedSwift, file: file, line: line)
    }

    func assertServerRegisterHandlers(
        _ pathsYAML: String,
        _ expectedSwift: String,
        file: StaticString = #filePath,
        line: UInt = #line
    ) throws {
        let (_, _, translator) = try makeTranslators()
        let paths = try YAMLDecoder().decode(OpenAPI.PathItem.Map.self, from: pathsYAML)
        let operations = try OperationDescription.all(
            from: paths,
            in: .noComponents,
            asSwiftSafeName: translator.swiftSafeName
        )
        let (registerHandlersDecl, _) = try translator.translateRegisterHandlers(operations)
        try XCTAssertSwiftEquivalent(registerHandlersDecl, expectedSwift, file: file, line: line)
    }
}

private func XCTAssertEqualWithDiff(
    _ actual: String,
    _ expected: String,
    file: StaticString = #filePath,
    line: UInt = #line
) throws {
    if actual == expected { return }
    XCTFail(
        """
        XCTAssertEqualWithDiff failed (click for diff)
        \(try diff(expected: expected, actual: actual))
        """,
        file: file,
        line: line
    )
}

private func XCTAssertSwiftEquivalent(
    _ declaration: Declaration,
    _ expectedSwift: String,
    file: StaticString = #filePath,
    line: UInt = #line
) throws {
    try XCTAssertEqualWithDiff(
        TextBasedRenderer().renderedDeclaration(declaration.strippingComments).swiftFormatted,
        expectedSwift.swiftFormatted,
        file: file,
        line: line
    )
}

private func XCTAssertSwiftEquivalent(
    _ codeBlock: CodeBlock,
    _ expectedSwift: String,
    file: StaticString = #filePath,
    line: UInt = #line
) throws {
    try XCTAssertEqualWithDiff(
        TextBasedRenderer().renderedCodeBlock(codeBlock).swiftFormatted,
        expectedSwift.swiftFormatted,
        file: file,
        line: line
    )
}

private func XCTAssertSwiftEquivalent(
    _ expression: Expression,
    _ expectedSwift: String,
    file: StaticString = #filePath,
    line: UInt = #line
) throws {
    try XCTAssertEqualWithDiff(
        TextBasedRenderer().renderedExpression(expression).swiftFormatted,
        expectedSwift.swiftFormatted,
        file: file,
        line: line
    )
}

private func diff(expected: String, actual: String) throws -> String {
    let process = Process()
    process.executableURL = URL(fileURLWithPath: "/usr/bin/env")
    process.arguments = [
        "bash", "-c",
        "diff -U5 --label=expected <(echo '\(expected)') --label=actual <(echo '\(actual)')",
    ]
    let pipe = Pipe()
    process.standardOutput = pipe
    try process.run()
    process.waitUntilExit()
    let pipeData = try XCTUnwrap(
        pipe.fileHandleForReading.readToEnd(),
        """
        No output from command:
        \(process.executableURL!.path) \(process.arguments!.joined(separator: " "))
        """
    )
    return String(decoding: pipeData, as: UTF8.self)
}

fileprivate extension Declaration {
    var strippingComments: Self { stripComments(self) }

    func stripComments(_ decl: Declaration) -> Declaration {
        switch decl {
        case let .commentable(_, d):
            return stripComments(d)
        case let .deprecated(a, b):
            return .deprecated(a, stripComments(b))
        case var .protocol(p):
            p.members = p.members.map(stripComments(_:))
            return .protocol(p)
        case var .function(f):
            f.body = f.body?.map(stripComments(_:))
            return .function(f)
        case var .extension(e):
            e.declarations = e.declarations.map(stripComments(_:))
            return .extension(e)
        case var .struct(s):
            s.members = s.members.map(stripComments(_:))
            return .struct(s)
        case var .enum(e):
            e.members = e.members.map(stripComments(_:))
            return .enum(e)
        case var .variable(v):
            v.body = stripComments(v.body)
            return .variable(v)
        case let .typealias(t):
            return .typealias(t)
        case let .enumCase(e):
            return .enumCase(e)
        }
    }

    func stripComments(_ body: [CodeBlock]?) -> [CodeBlock]? {
        body.map(stripComments(_:))
    }

    func stripComments(_ body: [CodeBlock]) -> [CodeBlock] {
        body.map(stripComments(_:))
    }

    func stripComments(_ codeBlock: CodeBlock) -> CodeBlock {
        CodeBlock(comment: nil, item: stripComments(codeBlock.item))
    }

    func stripComments(_ codeBlockItem: CodeBlockItem) -> CodeBlockItem {
        switch codeBlockItem {
        case let .declaration(d): return .declaration(stripComments(d))
        case .expression: return codeBlockItem
        }
    }
}<|MERGE_RESOLUTION|>--- conflicted
+++ resolved
@@ -1128,31 +1128,6 @@
             """
             public enum RequestBodies {
                 @frozen public enum MyRequestBody: Sendable, Hashable {
-<<<<<<< HEAD
-                    case urlEncodedForm(OpenAPIRuntime.HTTPBody)
-                }
-            }
-            """
-        )
-        try self.assertRequestBodiesTranslation(
-            featureFlags: [.urlEncodedForm],
-            """
-            requestBodies:
-              MyRequestBody:
-                content:
-                  application/x-www-form-urlencoded:
-                    schema:
-                      type: object
-                      properties:
-                        foo:
-                          type: string
-                      required: [foo]
-            """,
-            """
-            public enum RequestBodies {
-                @frozen public enum MyRequestBody: Sendable, Hashable {
-=======
->>>>>>> 0f813d65
                     public struct urlEncodedFormPayload: Codable, Hashable, Sendable {
                         public var foo: Swift.String
                         public init(foo: Swift.String) { self.foo = foo }
