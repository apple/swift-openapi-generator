--- conflicted
+++ resolved
@@ -392,12 +392,8 @@
         )
     }
 
-<<<<<<< HEAD
-    func testComponentsSchemasOneOf() throws {
-=======
     func testComponentsSchemasOneOfWithDiscriminatorWithMapping() throws {
         try self.assertSchemasTranslation(
-            featureFlags: [.closedEnumsAndOneOfs],
             """
             schemas:
               A:
@@ -480,7 +476,6 @@
     }
 
     func testComponentsSchemasOneOf_closed() throws {
->>>>>>> b0a3a879
         try self.assertSchemasTranslation(
             """
             schemas:
@@ -722,63 +717,7 @@
             """,
             """
             public enum Schemas {
-                @frozen
-<<<<<<< HEAD
-                public enum MyEnum: String, Codable, Hashable, Sendable,
-                    _AutoLosslessStringConvertible, CaseIterable
-                {
-=======
-                public enum MyEnum: RawRepresentable, Codable, Hashable, Sendable,
-                    CaseIterable
-                {
-                    case one
-                    case _empty
-                    case _tart
-                    case _public
-                    case undocumented(String)
-                    public init?(rawValue: String) {
-                        switch rawValue {
-                            case "one": self = .one
-                            case "": self = ._empty
-                            case "$tart": self = ._tart
-                            case "public": self = ._public
-                            default: self = .undocumented(rawValue)
-                        }
-                    }
-                    public var rawValue: String {
-                        switch self {
-                            case let .undocumented(string): return string
-                            case .one: return "one"
-                            case ._empty: return ""
-                            case ._tart: return "$tart"
-                            case ._public: return "public"
-                        }
-                    }
-                    public static var allCases: [Self] { [.one, ._empty, ._tart, ._public] }
-                }
-            }
-            """
-        )
-    }
-
-    func testComponentsSchemasEnum_closed() throws {
-        try self.assertSchemasTranslation(
-            featureFlags: [.closedEnumsAndOneOfs],
-            """
-            schemas:
-              MyEnum:
-                type: string
-                enum:
-                  - one
-                  -
-                  - $tart
-                  - public
-            """,
-            """
-            public enum Schemas {
-                @frozen
-                public enum MyEnum: String, Codable, Hashable, Sendable {
->>>>>>> b0a3a879
+                @frozen public enum MyEnum: String, Codable, Hashable, Sendable {
                     case one = "one"
                     case _empty = ""
                     case _dollar_tart = "$tart"
@@ -1404,17 +1343,10 @@
                 }
                 """,
             server: """
-<<<<<<< HEAD
                 { request, metadata in let path: Operations.get_sol_foo.Input.Path = .init()
                     let query: Operations.get_sol_foo.Input.Query = .init(
-                        single: try converter.getOptionalQueryItemAsText(
-                            in: metadata.queryParameters,
-=======
-                { request, metadata in let path: Operations.get_foo.Input.Path = .init()
-                    let query: Operations.get_foo.Input.Query = .init(
                         single: try converter.getOptionalQueryItemAsURI(
                             in: request.query,
->>>>>>> b0a3a879
                             style: .form,
                             explode: true,
                             name: "single",
