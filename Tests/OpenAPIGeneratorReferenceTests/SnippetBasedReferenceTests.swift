//===----------------------------------------------------------------------===//
//
// This source file is part of the SwiftOpenAPIGenerator open source project
//
// Copyright (c) 2023 Apple Inc. and the SwiftOpenAPIGenerator project authors
// Licensed under Apache License v2.0
//
// See LICENSE.txt for license information
// See CONTRIBUTORS.txt for the list of SwiftOpenAPIGenerator project authors
//
// SPDX-License-Identifier: Apache-2.0
//
//===----------------------------------------------------------------------===//
import OpenAPIKit
import XCTest
import Yams
@testable import _OpenAPIGeneratorCore

/// Tests that the generator produces Swift code that match a reference.
final class SnippetBasedReferenceTests: XCTestCase {
    func testComponentsHeadersInline() throws {
        try self.assertHeadersTranslation(
            """
            headers:
              MyHeader:
                schema:
                  type: string
            """,
            """
            public enum Headers {
                public typealias MyHeader = Swift.String
            }
            """
        )
    }

    func testComponentsHeadersReference() throws {
        try self.assertHeadersTranslation(
            """
            schemas:
              MySchema:
                type: string
            headers:
              MyHeader:
                schema:
                  $ref: "#/components/schemas/MySchema"
            """,
            """
            public enum Headers {
                public typealias MyHeader = Components.Schemas.MySchema
            }
            """
        )
    }

    func testComponentsParametersInline() throws {
        try self.assertParametersTranslation(
            """
            parameters:
              MyParam:
                in: query
                name: my_param
                schema:
                  type: string
            """,
            """
            public enum Parameters {
                public typealias MyParam = Swift.String
            }
            """
        )
    }

    func test_accessModifier_public() throws {
        try self.assertParametersTranslation(
            """
            parameters:
              MyParam:
                in: query
                name: my_param
                schema:
                  type: string
            """,
            """
            public enum Parameters {
                public typealias MyParam = Swift.String
            }
            """,
            accessModifier: .`public`
        )
    }

    func test_accessModifier_package() throws {
        try self.assertParametersTranslation(
            """
            parameters:
              MyParam:
                in: query
                name: my_param
                schema:
                  type: string
            """,
            """
            package enum Parameters {
                package typealias MyParam = Swift.String
            }
            """,
            accessModifier: .`package`
        )
    }

    func test_accessModifier_internal() throws {
        try self.assertParametersTranslation(
            """
            parameters:
              MyParam:
                in: query
                name: my_param
                schema:
                  type: string
            """,
            """
            internal enum Parameters {
                internal typealias MyParam = Swift.String
            }
            """,
            accessModifier: .`internal`
        )
    }

    func testComponentsParametersReference() throws {
        try self.assertParametersTranslation(
            """
            schemas:
              MySchema:
                type: string
            parameters:
              MyParam:
                in: query
                name: my_param
                schema:
                  $ref: "#/components/schemas/MySchema"
            """,
            """
            public enum Parameters {
                public typealias MyParam = Components.Schemas.MySchema
            }
            """
        )
    }

    func testComponentsSchemasFrozenEnum_accessModifier_public() throws {
        try self.assertSchemasTranslation(
            """
            schemas:
              MyEnum:
                type: string
                enum:
                  - one
                  - two
            """,
            """
            public enum Schemas {
                @frozen public enum MyEnum: String, Codable, Hashable, Sendable, CaseIterable {
                    case one = "one"
                    case two = "two"
                }
            }
            """,
            accessModifier: .public
        )
    }

    func testComponentsSchemasFrozenEnum_accessModifier_package() throws {
        try self.assertSchemasTranslation(
            """
            schemas:
              MyEnum:
                type: string
                enum:
                  - one
                  - two
            """,
            """
            package enum Schemas {
                @frozen package enum MyEnum: String, Codable, Hashable, Sendable, CaseIterable {
                    case one = "one"
                    case two = "two"
                }
            }
            """,
            accessModifier: .package
        )
    }

    func testComponentsSchemasFrozenEnum_accessModifier_internal() throws {
        try self.assertSchemasTranslation(
            """
            schemas:
              MyEnum:
                type: string
                enum:
                  - one
                  - two
            """,
            """
            internal enum Schemas {
                internal enum MyEnum: String, Codable, Hashable, Sendable, CaseIterable {
                    case one = "one"
                    case two = "two"
                }
            }
            """,
            accessModifier: .internal
        )
    }

    func testComponentsSchemasFrozenEnum_accessModifier_fileprivate() throws {
        try self.assertSchemasTranslation(
            """
            schemas:
              MyEnum:
                type: string
                enum:
                  - one
                  - two
            """,
            """
            fileprivate enum Schemas {
                fileprivate enum MyEnum: String, Codable, Hashable, Sendable, CaseIterable {
                    case one = "one"
                    case two = "two"
                }
            }
            """,
            accessModifier: .fileprivate
        )
    }

    func testComponentsSchemasFrozenEnum_accessModifier_private() throws {
        try self.assertSchemasTranslation(
            """
            schemas:
              MyEnum:
                type: string
                enum:
                  - one
                  - two
            """,
            """
            private enum Schemas {
                private enum MyEnum: String, Codable, Hashable, Sendable, CaseIterable {
                    case one = "one"
                    case two = "two"
                }
            }
            """,
            accessModifier: .private
        )
    }

    func testComponentsSchemasString() throws {
        try self.assertSchemasTranslation(
            """
            schemas:
              MyString:
                type: string
            """,
            """
            public enum Schemas {
                public typealias MyString = Swift.String
            }
            """
        )
    }

    func testComponentsSchemasNullableString() throws {
        try self.assertSchemasTranslation(
            """
            schemas:
              MyString:
                type: string
            """,
            // NOTE: We don't generate a typealias to an optional; instead nullable is considered at point of use.
            """
            public enum Schemas {
                public typealias MyString = Swift.String
            }
            """
        )
    }

    func testComponentsSchemasArrayWithNullableItems() throws {
        try self.assertSchemasTranslation(
            """
            schemas:
              StringArray:
                type: array
                items:
                  type: string

              StringArrayNullableItems:
                type: array
                items:
                  type: [string, null]
            """,
            """
            public enum Schemas {
                public typealias StringArray = [Swift.String]
                public typealias StringArrayNullableItems = [Swift.String?]
            }
            """
        )
    }

    func testComponentsSchemasArrayOfRefsOfNullableItems() throws {
        try XCTSkipIf(true, "TODO: Still need to propagate nullability through reference at time of use")
        try self.assertSchemasTranslation(
            """
            schemas:
              ArrayOfRefsToNullableItems:
                type: array
                items:
                  $ref: '#/components/schemas/NullableString'
              NullableString:
                type: [string, null]
            """,
            """
            public enum Schemas {
                public typealias ArrayOfRefsToNullableItems = [Components.Schemas.NullableString?]
                public typealias NullableString = Swift.String
            }
            """
        )
    }

    func testComponentsSchemasNullableStringProperty() throws {
        try self.assertSchemasTranslation(
            """
            schemas:
              MyObj:
                type: object
                properties:
                  fooOptional:
                    type: string
                  fooRequired:
                    type: string
                  fooOptionalNullable:
                    type: [string, null]
                  fooRequiredNullable:
                    type: [string, null]

                  fooOptionalArray:
                    type: array
                    items:
                      type: string
                  fooRequiredArray:
                    type: array
                    items:
                      type: string
                  fooOptionalNullableArray:
                    type: [array, null]
                    items:
                      type: string
                  fooRequiredNullableArray:
                    type: [array, null]
                    items:
                      type: string

                  fooOptionalArrayOfNullableItems:
                    type: array
                    items:
                      type: [string, null]
                  fooRequiredArrayOfNullableItems:
                    type: array
                    items:
                      type: [string, null]
                  fooOptionalNullableArrayOfNullableItems:
                    type: [array, null]
                    items:
                      type: [string, null]
                  fooRequiredNullableArrayOfNullableItems:
                    type: [array, null]
                    items:
                      type: [string, null]
                required:
                  - fooRequired
                  - fooRequiredNullable
                  - fooRequiredArray
                  - fooRequiredNullableArray
                  - fooRequiredArrayOfNullableItems
                  - fooRequiredNullableArrayOfNullableItems
            """,
            """
            public enum Schemas {
                public struct MyObj: Codable, Hashable, Sendable {
                    public var fooOptional: Swift.String?
                    public var fooRequired: Swift.String
                    public var fooOptionalNullable: Swift.String?
                    public var fooRequiredNullable: Swift.String?
                    public var fooOptionalArray: [Swift.String]?
                    public var fooRequiredArray: [Swift.String]
                    public var fooOptionalNullableArray: [Swift.String]?
                    public var fooRequiredNullableArray: [Swift.String]?
                    public var fooOptionalArrayOfNullableItems: [Swift.String?]?
                    public var fooRequiredArrayOfNullableItems: [Swift.String?]
                    public var fooOptionalNullableArrayOfNullableItems: [Swift.String?]?
                    public var fooRequiredNullableArrayOfNullableItems: [Swift.String?]?
                    public init(
                        fooOptional: Swift.String? = nil,
                        fooRequired: Swift.String,
                        fooOptionalNullable: Swift.String? = nil,
                        fooRequiredNullable: Swift.String? = nil,
                        fooOptionalArray: [Swift.String]? = nil,
                        fooRequiredArray: [Swift.String],
                        fooOptionalNullableArray: [Swift.String]? = nil,
                        fooRequiredNullableArray: [Swift.String]? = nil,
                        fooOptionalArrayOfNullableItems: [Swift.String?]? = nil,
                        fooRequiredArrayOfNullableItems: [Swift.String?],
                        fooOptionalNullableArrayOfNullableItems: [Swift.String?]? = nil,
                        fooRequiredNullableArrayOfNullableItems: [Swift.String?]? = nil
                    ) {
                        self.fooOptional = fooOptional
                        self.fooRequired = fooRequired
                        self.fooOptionalNullable = fooOptionalNullable
                        self.fooRequiredNullable = fooRequiredNullable
                        self.fooOptionalArray = fooOptionalArray
                        self.fooRequiredArray = fooRequiredArray
                        self.fooOptionalNullableArray = fooOptionalNullableArray
                        self.fooRequiredNullableArray = fooRequiredNullableArray
                        self.fooOptionalArrayOfNullableItems = fooOptionalArrayOfNullableItems
                        self.fooRequiredArrayOfNullableItems = fooRequiredArrayOfNullableItems
                        self.fooOptionalNullableArrayOfNullableItems = fooOptionalNullableArrayOfNullableItems
                        self.fooRequiredNullableArrayOfNullableItems = fooRequiredNullableArrayOfNullableItems
                    }
                    public enum CodingKeys: String, CodingKey {
                        case fooOptional
                        case fooRequired
                        case fooOptionalNullable
                        case fooRequiredNullable
                        case fooOptionalArray
                        case fooRequiredArray
                        case fooOptionalNullableArray
                        case fooRequiredNullableArray
                        case fooOptionalArrayOfNullableItems
                        case fooRequiredArrayOfNullableItems
                        case fooOptionalNullableArrayOfNullableItems
                        case fooRequiredNullableArrayOfNullableItems
                    }
                }
            }
            """
        )
    }

    func testEncodingDecodingArrayWithNullableItems() throws {
        struct MyObject: Codable, Equatable {
            let myArray: [String?]?

            var json: String { get throws { try String(data: JSONEncoder().encode(self), encoding: .utf8)! } }

            static func from(json: String) throws -> Self { try JSONDecoder().decode(Self.self, from: Data(json.utf8)) }
        }

        for (value, encoding) in [
            (MyObject(myArray: nil), #"{}"#), (MyObject(myArray: []), #"{"myArray":[]}"#),
            (MyObject(myArray: ["a"]), #"{"myArray":["a"]}"#), (MyObject(myArray: [nil]), #"{"myArray":[null]}"#),
            (MyObject(myArray: ["a", nil]), #"{"myArray":["a",null]}"#),
        ] {
            XCTAssertEqual(try value.json, encoding)
            XCTAssertEqual(try MyObject.from(json: value.json), value)
        }
    }

    func testComponentsSchemasObjectWithInferredProperty() throws {
        try self.assertSchemasTranslation(
            ignoredDiagnosticMessages: [
                "A property name only appears in the required list, but not in the properties map - this is likely a typo; skipping this property."
            ],
            """
            schemas:
              MyObj:
                type: object
                properties:
                  fooRequired:
                    type: string
                required:
                  - fooRequired
                  - fooInferred
            """,
            """
            public enum Schemas {
                public struct MyObj: Codable, Hashable, Sendable {
                    public var fooRequired: Swift.String
                    public init(fooRequired: Swift.String) {
                        self.fooRequired = fooRequired
                    }
                    public enum CodingKeys: String, CodingKey {
                        case fooRequired
                    }
                }
            }
            """
        )
    }

    func testComponentsObjectNoAdditionalProperties() throws {
        try self.assertSchemasTranslation(
            """
            schemas:
              MyObject:
                type: object
                properties: {}
                additionalProperties: false
            """,
            """
            public enum Schemas {
                public struct MyObject: Codable, Hashable, Sendable {
                    public init() {}
                    public init(from decoder: any Decoder) throws {
                        try decoder.ensureNoAdditionalProperties(knownKeys: [])
                    }
                }
            }
            """
        )
    }

    func testComponentsObjectExplicitUntypedAdditionalProperties() throws {
        try self.assertSchemasTranslation(
            """
            schemas:
              MyObject:
                type: object
                properties: {}
                additionalProperties: true
            """,
            """
            public enum Schemas {
                public struct MyObject: Codable, Hashable, Sendable {
                    public var additionalProperties: OpenAPIRuntime.OpenAPIObjectContainer
                    public init(additionalProperties: OpenAPIRuntime.OpenAPIObjectContainer = .init()) {
                        self.additionalProperties = additionalProperties
                    }
                    public init(from decoder: any Decoder) throws {
                        additionalProperties = try decoder.decodeAdditionalProperties(knownKeys: [])
                    }
                    public func encode(to encoder: any Encoder) throws {
                        try encoder.encodeAdditionalProperties(additionalProperties)
                    }
                }
            }
            """
        )
    }

    func testComponentsObjectExplicitTypedAdditionalProperties() throws {
        try self.assertSchemasTranslation(
            """
            schemas:
              MyObject:
                type: object
                properties: {}
                additionalProperties:
                  type: integer
            """,
            """
            public enum Schemas {
                public struct MyObject: Codable, Hashable, Sendable {
                    public var additionalProperties: [String: Swift.Int]
                    public init(additionalProperties: [String: Swift.Int] = .init()) {
                        self.additionalProperties = additionalProperties
                    }
                    public init(from decoder: any Decoder) throws {
                        additionalProperties = try decoder.decodeAdditionalProperties(knownKeys: [])
                    }
                    public func encode(to encoder: any Encoder) throws {
                        try encoder.encodeAdditionalProperties(additionalProperties)
                    }
                }
            }
            """
        )
    }

    func testComponentsSchemasObjectWithProperties() throws {
        try self.assertSchemasTranslation(
            """
            schemas:
              MyRequiredString:
                type: string
              MyNullableString:
                type: [string, null]
              MyObject:
                type: object
                properties:
                  id:
                    type: integer
                    format: int64
                  alias:
                    type: string
                  requiredString:
                    $ref: '#/components/schemas/MyRequiredString'
                  nullableString:
                    $ref: '#/components/schemas/MyNullableString'
                required:
                  - id
                  - requiredString
                  - nullableString
            """,
            """
            public enum Schemas {
                public typealias MyRequiredString = Swift.String
                public typealias MyNullableString = Swift.String
                public struct MyObject: Codable, Hashable, Sendable {
                    public var id: Swift.Int64
                    public var alias: Swift.String?
                    public var requiredString: Components.Schemas.MyRequiredString
                    public var nullableString: Components.Schemas.MyNullableString?
                    public init(
                        id: Swift.Int64,
                        alias: Swift.String? = nil,
                        requiredString: Components.Schemas.MyRequiredString,
                        nullableString: Components.Schemas.MyNullableString? = nil
                    ) {
                        self.id = id
                        self.alias = alias
                        self.requiredString = requiredString
                        self.nullableString = nullableString
                    }
                    public enum CodingKeys: String, CodingKey {
                        case id
                        case alias
                        case requiredString
                        case nullableString
                    }
                }
            }
            """
        )
    }

    func testComponentsSchemasObjectWithPropertiesBinaryIsSkipped() throws {
        try self.assertSchemasTranslation(
            ignoredDiagnosticMessages: [
                "Schema \"string (binary)\" is not supported, reason: \"Binary properties in object schemas.\", skipping"
            ],
            """
            schemas:
              MyObject:
                type: object
                properties:
                  actualString:
                    type: string
                  binaryProperty:
                    type: string
                    format: binary
                required:
                  - actualString
                  - binaryProperty
            """,
            """
            public enum Schemas {
                public struct MyObject: Codable, Hashable, Sendable {
                    public var actualString: Swift.String
                    public init(actualString: Swift.String) {
                        self.actualString = actualString
                    }
                    public enum CodingKeys: String, CodingKey {
                        case actualString
                    }
                }
            }
            """
        )
    }

    func testComponentsSchemasAllOf() throws {
        try self.assertSchemasTranslation(
            """
            schemas:
              A: {}
              B: {}
              MyAllOf:
                allOf:
                  - $ref: '#/components/schemas/A'
                  - $ref: '#/components/schemas/B'
                  - type: string
                  - type: array
                    items:
                      type: integer
            """,
            """
            public enum Schemas {
                public typealias A = OpenAPIRuntime.OpenAPIValueContainer
                public typealias B = OpenAPIRuntime.OpenAPIValueContainer
                public struct MyAllOf: Codable, Hashable, Sendable {
                    public var value1: Components.Schemas.A
                    public var value2: Components.Schemas.B
                    public var value3: Swift.String
                    public var value4: [Swift.Int]
                    public init(
                        value1: Components.Schemas.A,
                        value2: Components.Schemas.B,
                        value3: Swift.String,
                        value4: [Swift.Int]
                    ) {
                        self.value1 = value1
                        self.value2 = value2
                        self.value3 = value3
                        self.value4 = value4
                    }
                    public init(from decoder: any Decoder) throws {
                        value1 = try .init(from: decoder)
                        value2 = try .init(from: decoder)
                        value3 = try decoder.decodeFromSingleValueContainer()
                        value4 = try decoder.decodeFromSingleValueContainer()
                    }
                    public func encode(to encoder: any Encoder) throws {
                        try encoder.encodeToSingleValueContainer(value3)
                    }
                }
            }
            """
        )
    }

    func testComponentsSchemasAnyOf() throws {
        try self.assertSchemasTranslation(
            """
            schemas:
              A: {}
              B: {}
              MyAnyOf:
                anyOf:
                  - $ref: '#/components/schemas/A'
                  - $ref: '#/components/schemas/B'
                  - type: string
                  - type: array
                    items:
                      type: integer
            """,
            """
            public enum Schemas {
                public typealias A = OpenAPIRuntime.OpenAPIValueContainer
                public typealias B = OpenAPIRuntime.OpenAPIValueContainer
                public struct MyAnyOf: Codable, Hashable, Sendable {
                    public var value1: Components.Schemas.A?
                    public var value2: Components.Schemas.B?
                    public var value3: Swift.String?
                    public var value4: [Swift.Int]?
                    public init(
                        value1: Components.Schemas.A? = nil,
                        value2: Components.Schemas.B? = nil,
                        value3: Swift.String? = nil,
                        value4: [Swift.Int]? = nil
                    ) {
                        self.value1 = value1
                        self.value2 = value2
                        self.value3 = value3
                        self.value4 = value4
                    }
                    public init(from decoder: any Decoder) throws {
                        var errors: [any Error] = []
                        do {
                            value1 = try .init(from: decoder)
                        } catch {
                            errors.append(error)
                        }
                        do {
                            value2 = try .init(from: decoder)
                        } catch {
                            errors.append(error)
                        }
                        do {
                            value3 = try decoder.decodeFromSingleValueContainer()
                        } catch {
                            errors.append(error)
                        }
                        do {
                            value4 = try decoder.decodeFromSingleValueContainer()
                        } catch {
                            errors.append(error)
                        }
                        try Swift.DecodingError.verifyAtLeastOneSchemaIsNotNil(
                            [
                                value1,
                                value2,
                                value3,
                                value4
                            ],
                            type: Self.self,
                            codingPath: decoder.codingPath,
                            errors: errors
                        )
                    }
                    public func encode(to encoder: any Encoder) throws {
                        try encoder.encodeFirstNonNilValueToSingleValueContainer([
                            value3,
                            value4
                        ])
                        try value1?.encode(to: encoder)
                        try value2?.encode(to: encoder)
                    }
                }
            }
            """
        )
    }

    func testComponentsSchemasOneOfWithDiscriminator() throws {
        try self.assertSchemasTranslation(
            """
            schemas:
              A:
                type: object
                properties:
                  which:
                    type: string
              B:
                type: object
                properties:
                  which:
                    type: string
              MyOneOf:
                oneOf:
                  - $ref: '#/components/schemas/A'
                  - $ref: '#/components/schemas/B'
                  - type: string
                  - type: object
                    properties:
                      p:
                        type: integer
                discriminator:
                  propertyName: which
            """,
            """
            public enum Schemas {
                public struct A: Codable, Hashable, Sendable {
                    public var which: Swift.String?
                    public init(which: Swift.String? = nil) {
                        self.which = which
                    }
                    public enum CodingKeys: String, CodingKey {
                        case which
                    }
                }
                public struct B: Codable, Hashable, Sendable {
                    public var which: Swift.String?
                    public init(which: Swift.String? = nil) {
                        self.which = which
                    }
                    public enum CodingKeys: String, CodingKey {
                        case which
                    }
                }
                @frozen public enum MyOneOf: Codable, Hashable, Sendable {
                    case A(Components.Schemas.A)
                    case B(Components.Schemas.B)
                    public enum CodingKeys: String, CodingKey {
                        case which
                    }
                    public init(from decoder: any Decoder) throws {
                        let container = try decoder.container(keyedBy: CodingKeys.self)
                        let discriminator = try container.decode(
                            Swift.String.self,
                            forKey: .which
                        )
                        switch discriminator {
                        case "A", "#/components/schemas/A":
                            self = .A(try .init(from: decoder))
                        case "B", "#/components/schemas/B":
                            self = .B(try .init(from: decoder))
                        default:
                            throw Swift.DecodingError.unknownOneOfDiscriminator(
                                discriminatorKey: CodingKeys.which,
                                discriminatorValue: discriminator,
                                codingPath: decoder.codingPath
                            )
                        }
                    }
                    public func encode(to encoder: any Encoder) throws {
                        switch self {
                        case let .A(value):
                            try value.encode(to: encoder)
                        case let .B(value):
                            try value.encode(to: encoder)
                        }
                    }
                }
            }
            """
        )
    }

    func testComponentsSchemasOneOfWithDiscriminatorWithMapping() throws {
        try self.assertSchemasTranslation(
            """
            schemas:
              A:
                type: object
                properties:
                  which:
                    type: string
              B:
                type: object
                properties:
                  which:
                    type: string
              C:
                type: object
                properties:
                  which:
                    type: string
              MyOneOf:
                oneOf:
                  - $ref: '#/components/schemas/A'
                  - $ref: '#/components/schemas/B'
                  - $ref: '#/components/schemas/C'
                discriminator:
                  propertyName: which
                  mapping:
                    a: '#/components/schemas/A'
                    a2: '#/components/schemas/A'
                    b: '#/components/schemas/B'
            """,
            """
            public enum Schemas {
                public struct A: Codable, Hashable, Sendable {
                    public var which: Swift.String?
                    public init(which: Swift.String? = nil) {
                        self.which = which
                    }
                    public enum CodingKeys: String, CodingKey {
                        case which
                    }
                }
                public struct B: Codable, Hashable, Sendable {
                    public var which: Swift.String?
                    public init(which: Swift.String? = nil) {
                        self.which = which
                    }
                    public enum CodingKeys: String, CodingKey {
                        case which
                    }
                }
                public struct C: Codable, Hashable, Sendable {
                    public var which: Swift.String?
                    public init(which: Swift.String? = nil) {
                        self.which = which
                    }
                    public enum CodingKeys: String, CodingKey {
                        case which
                    }
                }
                @frozen public enum MyOneOf: Codable, Hashable, Sendable {
                    case a(Components.Schemas.A)
                    case a2(Components.Schemas.A)
                    case b(Components.Schemas.B)
                    case C(Components.Schemas.C)
                    public enum CodingKeys: String, CodingKey {
                        case which
                    }
                    public init(from decoder: any Decoder) throws {
                        let container = try decoder.container(keyedBy: CodingKeys.self)
                        let discriminator = try container.decode(
                            Swift.String.self,
                            forKey: .which
                        )
                        switch discriminator {
                        case "a":
                            self = .a(try .init(from: decoder))
                        case "a2":
                            self = .a2(try .init(from: decoder))
                        case "b":
                            self = .b(try .init(from: decoder))
                        case "C", "#/components/schemas/C":
                            self = .C(try .init(from: decoder))
                        default:
                            throw Swift.DecodingError.unknownOneOfDiscriminator(
                                discriminatorKey: CodingKeys.which,
                                discriminatorValue: discriminator,
                                codingPath: decoder.codingPath
                            )
                        }
                    }
                    public func encode(to encoder: any Encoder) throws {
                        switch self {
                        case let .a(value):
                            try value.encode(to: encoder)
                        case let .a2(value):
                            try value.encode(to: encoder)
                        case let .b(value):
                            try value.encode(to: encoder)
                        case let .C(value):
                            try value.encode(to: encoder)
                        }
                    }
                }
            }
            """
        )
    }

    func testComponentsSchemasOneOf_closed() throws {
        try self.assertSchemasTranslation(
            """
            schemas:
              A: {}
              MyOneOf:
                oneOf:
                  - type: string
                  - type: integer
                  - $ref: '#/components/schemas/A'
            """,
            """
            public enum Schemas {
                public typealias A = OpenAPIRuntime.OpenAPIValueContainer
                @frozen public enum MyOneOf: Codable, Hashable, Sendable {
                    case case1(Swift.String)
                    case case2(Swift.Int)
                    case A(Components.Schemas.A)
                    public init(from decoder: any Decoder) throws {
                        var errors: [any Error] = []
                        do {
                            self = .case1(try decoder.decodeFromSingleValueContainer())
                            return
                        } catch {
                            errors.append(error)
                        }
                        do {
                            self = .case2(try decoder.decodeFromSingleValueContainer())
                            return
                        } catch {
                            errors.append(error)
                        }
                        do {
                            self = .A(try .init(from: decoder))
                            return
                        } catch {
                            errors.append(error)
                        }
                        throw Swift.DecodingError.failedToDecodeOneOfSchema(
                            type: Self.self,
                            codingPath: decoder.codingPath,
                            errors: errors
                        )
                    }
                    public func encode(to encoder: any Encoder) throws {
                        switch self {
                        case let .case1(value):
                            try encoder.encodeToSingleValueContainer(value)
                        case let .case2(value):
                            try encoder.encodeToSingleValueContainer(value)
                        case let .A(value):
                            try value.encode(to: encoder)
                        }
                    }
                }
            }
            """
        )
    }

    func testComponentsSchemasOneOf_open_pattern() throws {
        try self.assertSchemasTranslation(
            """
            schemas:
              A:
                type: object
                additionalProperties: false
              MyOpenOneOf:
                anyOf:
                  - oneOf:
                    - type: string
                    - type: integer
                    - $ref: '#/components/schemas/A'
                  - {}
            """,
            """
            public enum Schemas {
                public struct A: Codable, Hashable, Sendable {
                    public init() {}
                    public init(from decoder: any Decoder) throws {
                        try decoder.ensureNoAdditionalProperties(knownKeys: [])
                    }
                }
                public struct MyOpenOneOf: Codable, Hashable, Sendable {
                    @frozen public enum Value1Payload: Codable, Hashable, Sendable {
                        case case1(Swift.String)
                        case case2(Swift.Int)
                        case A(Components.Schemas.A)
                        public init(from decoder: any Decoder) throws {
                            var errors: [any Error] = []
                            do {
                                self = .case1(try decoder.decodeFromSingleValueContainer())
                                return
                            } catch {
                                errors.append(error)
                            }
                            do {
                                self = .case2(try decoder.decodeFromSingleValueContainer())
                                return
                            } catch {
                                errors.append(error)
                            }
                            do {
                                self = .A(try .init(from: decoder))
                                return
                            } catch {
                                errors.append(error)
                            }
                            throw Swift.DecodingError.failedToDecodeOneOfSchema(
                                type: Self.self,
                                codingPath: decoder.codingPath,
                                errors: errors
                            )
                        }
                        public func encode(to encoder: any Encoder) throws {
                            switch self {
                            case let .case1(value):
                                try encoder.encodeToSingleValueContainer(value)
                            case let .case2(value):
                                try encoder.encodeToSingleValueContainer(value)
                            case let .A(value):
                                try value.encode(to: encoder)
                            }
                        }
                    }
                    public var value1: Components.Schemas.MyOpenOneOf.Value1Payload?
                    public var value2: OpenAPIRuntime.OpenAPIValueContainer?
                    public init(
                        value1: Components.Schemas.MyOpenOneOf.Value1Payload? = nil,
                        value2: OpenAPIRuntime.OpenAPIValueContainer? = nil
                    ) {
                        self.value1 = value1
                        self.value2 = value2
                    }
                    public init(from decoder: any Decoder) throws {
                        var errors: [any Error] = []
                        do {
                            value1 = try .init(from: decoder)
                        } catch {
                            errors.append(error)
                        }
                        do {
                            value2 = try .init(from: decoder)
                        } catch {
                            errors.append(error)
                        }
                        try Swift.DecodingError.verifyAtLeastOneSchemaIsNotNil(
                            [
                                value1,
                                value2
                            ],
                            type: Self.self,
                            codingPath: decoder.codingPath,
                            errors: errors
                        )
                    }
                    public func encode(to encoder: any Encoder) throws {
                        try value1?.encode(to: encoder)
                        try value2?.encode(to: encoder)
                    }
                }
            }
            """
        )
    }

    func testComponentsSchemasAllOfOneStringRef() throws {
        try self.assertSchemasTranslation(
            """
            schemas:
              A:
                type: string
              MyAllOf:
                allOf:
                  - $ref: '#/components/schemas/A'
            """,
            """
            public enum Schemas {
                public typealias A = Swift.String
                public struct MyAllOf: Codable, Hashable, Sendable {
                    public var value1: Components.Schemas.A
                    public init(value1: Components.Schemas.A) {
                        self.value1 = value1
                    }
                    public init(from decoder: any Decoder) throws {
                        value1 = try decoder.decodeFromSingleValueContainer()
                    }
                    public func encode(to encoder: any Encoder) throws {
                        try encoder.encodeToSingleValueContainer(value1)
                    }
                }
            }
            """
        )
    }

    func testComponentsSchemasObjectWithRequiredAllOfOneStringRefProperty() throws {
        try self.assertSchemasTranslation(
            """
            schemas:
              A:
                type: string
              B:
                type: object
                required:
                  - c
                properties:
                  c:
                    allOf:
                      - $ref: "#/components/schemas/A"
            """,
            """
            public enum Schemas {
                public typealias A = Swift.String
                public struct B: Codable, Hashable, Sendable {
                    public struct cPayload: Codable, Hashable, Sendable {
                        public var value1: Components.Schemas.A
                        public init(value1: Components.Schemas.A) {
                            self.value1 = value1
                        }
                        public init(from decoder: any Decoder) throws {
                            value1 = try decoder.decodeFromSingleValueContainer()
                        }
                        public func encode(to encoder: any Encoder) throws {
                            try encoder.encodeToSingleValueContainer(value1)
                        }
                    }
                    public var c: Components.Schemas.B.cPayload
                    public init(c: Components.Schemas.B.cPayload) {
                        self.c = c
                    }
                    public enum CodingKeys: String, CodingKey {
                        case c
                    }
                }
            }
            """
        )
    }

    func testComponentsSchemasObjectWithOptionalAllOfOneStringRefProperty() throws {
        try self.assertSchemasTranslation(
            """
            schemas:
              A:
                type: string
              B:
                type: object
                required: []
                properties:
                  c:
                    allOf:
                      - $ref: "#/components/schemas/A"
            """,
            """
            public enum Schemas {
                public typealias A = Swift.String
                public struct B: Codable, Hashable, Sendable {
                    public struct cPayload: Codable, Hashable, Sendable {
                        public var value1: Components.Schemas.A
                        public init(value1: Components.Schemas.A) {
                            self.value1 = value1
                        }
                        public init(from decoder: any Decoder) throws {
                            value1 = try decoder.decodeFromSingleValueContainer()
                        }
                        public func encode(to encoder: any Encoder) throws {
                            try encoder.encodeToSingleValueContainer(value1)
                        }
                    }
                    public var c: Components.Schemas.B.cPayload?
                    public init(c: Components.Schemas.B.cPayload? = nil) {
                        self.c = c
                    }
                    public enum CodingKeys: String, CodingKey {
                        case c
                    }
                }
            }
            """
        )
    }

    func testComponentsSchemasStringEnum() throws {
        try self.assertSchemasTranslation(
            """
            schemas:
              MyEnum:
                type: string
                enum:
                  - one
                  -
                  - $tart
                  - public
            """,
            """
            public enum Schemas {
                @frozen public enum MyEnum: String, Codable, Hashable, Sendable, CaseIterable {
                    case one = "one"
                    case _empty = ""
                    case _dollar_tart = "$tart"
                    case _public = "public"
                }
            }
            """
        )
    }

    func testComponentsSchemasStringEnumWithDuplicates() throws {
        try self.assertSchemasTranslation(
            ignoredDiagnosticMessages: ["Duplicate enum value, skipping"],
            """
            schemas:
              MyEnum:
                type: string
                enum:
                  - one
                  - two
                  - three
                  - two
                  - four
            """,
            """
            public enum Schemas {
                @frozen public enum MyEnum: String, Codable, Hashable, Sendable, CaseIterable {
                    case one = "one"
                    case two = "two"
                    case three = "three"
                    case four = "four"
                }
            }
            """
        )
    }

    func testComponentsSchemasIntEnum() throws {
        try self.assertSchemasTranslation(
            """
            schemas:
              MyEnum:
                type: integer
                enum:
                  - 0
                  - 10
                  - 20
            """,
            """
            public enum Schemas {
                @frozen public enum MyEnum: Int, Codable, Hashable, Sendable, CaseIterable {
                    case _0 = 0
                    case _10 = 10
                    case _20 = 20
                }
            }
            """
        )
    }

    func testComponentsSchemasEnum_open_pattern() throws {
        try self.assertSchemasTranslation(
            """
            schemas:
              MyOpenEnum:
                anyOf:
                  - type: string
                    enum:
                      - one
                      - two
                  - type: string
            """,
            """
            public enum Schemas {
                public struct MyOpenEnum: Codable, Hashable, Sendable {
                    @frozen public enum Value1Payload: String, Codable, Hashable, Sendable, CaseIterable {
                        case one = "one"
                        case two = "two"
                    }
                    public var value1: Components.Schemas.MyOpenEnum.Value1Payload?
                    public var value2: Swift.String?
                    public init(
                        value1: Components.Schemas.MyOpenEnum.Value1Payload? = nil,
                        value2: Swift.String? = nil
                    ) {
                        self.value1 = value1
                        self.value2 = value2
                    }
                    public init(from decoder: any Decoder) throws {
                        var errors: [any Error] = []
                        do {
                            value1 = try decoder.decodeFromSingleValueContainer()
                        } catch {
                            errors.append(error)
                        }
                        do {
                            value2 = try decoder.decodeFromSingleValueContainer()
                        } catch {
                            errors.append(error)
                        }
                        try Swift.DecodingError.verifyAtLeastOneSchemaIsNotNil(
                            [
                                value1,
                                value2
                            ],
                            type: Self.self,
                            codingPath: decoder.codingPath,
                            errors: errors
                        )
                    }
                    public func encode(to encoder: any Encoder) throws {
                        try encoder.encodeFirstNonNilValueToSingleValueContainer([
                            value1,
                            value2
                        ])
                    }
                }
            }
            """
        )
    }

    func testComponentsSchemasDeprecatedObject() throws {
        try self.assertSchemasTranslation(
            """
            schemas:
              MyObject:
                type: object
                properties: {}
                additionalProperties: false
                deprecated: true
            """,
            """
            public enum Schemas {
                @available(*, deprecated)
                public struct MyObject: Codable, Hashable, Sendable {
                    public init() {}
                    public init(from decoder: any Decoder) throws {
                        try decoder.ensureNoAdditionalProperties(knownKeys: [])
                    }
                }
            }
            """
        )
    }

    func testComponentsSchemasObjectWithDeprecatedProperty() throws {
        try self.assertSchemasTranslation(
            """
            schemas:
              MyObject:
                type: object
                properties:
                  id:
                    type: string
                    deprecated: true
            """,
            """
            public enum Schemas {
                public struct MyObject: Codable, Hashable, Sendable {
                    @available(*, deprecated)
                    public var id: Swift.String?
                    public init(id: Swift.String? = nil) {
                        self.id = id
                    }
                    public enum CodingKeys: String, CodingKey {
                        case id
                    }
                }
            }
            """
        )
    }

    func testComponentsSchemasDateTime() throws {
        try self.assertSchemasTranslation(
            """
            schemas:
              MyDate:
                type: string
                format: date-time
            """,
            """
            public enum Schemas {
                public typealias MyDate = Foundation.Date
            }
            """
        )
    }

    func testComponentsSchemasBase64() throws {
        try self.assertSchemasTranslation(
            """
            schemas:
              MyData:
                type: string
                contentEncoding: base64
            """,
            """
            public enum Schemas {
                public typealias MyData = OpenAPIRuntime.Base64EncodedData
            }
            """
        )
    }

    func testComponentsSchemasBase64Object() throws {
        try self.assertSchemasTranslation(
            """
            schemas:
              MyObj:
                type: object
                properties:
                  stuff:
                    type: string
                    contentEncoding: base64
            """,
            """
            public enum Schemas {
                public struct MyObj: Codable, Hashable, Sendable {
                    public var stuff: OpenAPIRuntime.Base64EncodedData?
                    public init(stuff: OpenAPIRuntime.Base64EncodedData? = nil) {
                        self.stuff = stuff
                    }
                    public enum CodingKeys: String, CodingKey {
                        case stuff
                    }
                }
            }
            """
        )
    }

    func testComponentsSchemasRecursive_object() throws {
        try self.assertSchemasTranslation(
            """
            schemas:
              Node:
                type: object
                properties:
                  parent:
                    $ref: '#/components/schemas/Node'
            """,
            """
            public enum Schemas {
                public struct Node: Codable, Hashable, Sendable {
                    public var parent: Components.Schemas.Node? {
                        get  {
                            storage.value.parent
                        }
                        _modify {
                            yield &storage.value.parent
                        }
                    }
                    public init(parent: Components.Schemas.Node? = nil) {
                        storage = .init(value: .init(parent: parent))
                    }
                    public enum CodingKeys: String, CodingKey {
                        case parent
                    }
                    public init(from decoder: any Decoder) throws {
                        storage = try .init(from: decoder)
                    }
                    public func encode(to encoder: any Encoder) throws {
                        try storage.encode(to: encoder)
                    }
                    private var storage: OpenAPIRuntime.CopyOnWriteBox<Storage>
                    private struct Storage: Codable, Hashable, Sendable {
                        var parent: Components.Schemas.Node?
                        init(parent: Components.Schemas.Node? = nil) {
                            self.parent = parent
                        }
                        typealias CodingKeys = Components.Schemas.Node.CodingKeys
                    }
                }
            }
            """
        )
    }

    func testComponentsSchemasRecursive_objectNested() throws {
        try self.assertSchemasTranslation(
            """
            schemas:
              Node:
                type: object
                properties:
                  name:
                    type: string
                  parent:
                    type: object
                    properties:
                      nested:
                        $ref: '#/components/schemas/Node'
                    required:
                      - nested
                required:
                  - name
            """,
            """
            public enum Schemas {
                public struct Node: Codable, Hashable, Sendable {
                    public var name: Swift.String {
                        get  {
                            storage.value.name
                        }
                        _modify {
                            yield &storage.value.name
                        }
                    }
                    public struct parentPayload: Codable, Hashable, Sendable {
                        public var nested: Components.Schemas.Node
                        public init(nested: Components.Schemas.Node) {
                            self.nested = nested
                        }
                        public enum CodingKeys: String, CodingKey {
                            case nested
                        }
                    }
                    public var parent: Components.Schemas.Node.parentPayload? {
                        get  {
                            storage.value.parent
                        }
                        _modify {
                            yield &storage.value.parent
                        }
                    }
                    public init(
                        name: Swift.String,
                        parent: Components.Schemas.Node.parentPayload? = nil
                    ) {
                        storage = .init(value: .init(
                            name: name,
                            parent: parent
                        ))
                    }
                    public enum CodingKeys: String, CodingKey {
                        case name
                        case parent
                    }
                    public init(from decoder: any Decoder) throws {
                        storage = try .init(from: decoder)
                    }
                    public func encode(to encoder: any Encoder) throws {
                        try storage.encode(to: encoder)
                    }
                    private var storage: OpenAPIRuntime.CopyOnWriteBox<Storage>
                    private struct Storage: Codable, Hashable, Sendable {
                        var name: Swift.String
                        struct parentPayload: Codable, Hashable, Sendable {
                            public var nested: Components.Schemas.Node
                            public init(nested: Components.Schemas.Node) {
                                self.nested = nested
                            }
                            public enum CodingKeys: String, CodingKey {
                                case nested
                            }
                        }
                        var parent: Components.Schemas.Node.parentPayload?
                        init(
                            name: Swift.String,
                            parent: Components.Schemas.Node.parentPayload? = nil
                        ) {
                            self.name = name
                            self.parent = parent
                        }
                        typealias CodingKeys = Components.Schemas.Node.CodingKeys
                    }
                }
            }
            """
        )
    }

    func testComponentsSchemasRecursive_allOf() throws {
        try self.assertSchemasTranslation(
            """
            schemas:
              Node:
                allOf:
                  - type: object
                    properties:
                      parent:
                        $ref: '#/components/schemas/Node'
            """,
            """
            public enum Schemas {
                public struct Node: Codable, Hashable, Sendable {
                    public struct Value1Payload: Codable, Hashable, Sendable {
                        public var parent: Components.Schemas.Node?
                        public init(parent: Components.Schemas.Node? = nil) {
                            self.parent = parent
                        }
                        public enum CodingKeys: String, CodingKey {
                            case parent
                        }
                    }
                    public var value1: Components.Schemas.Node.Value1Payload {
                        get  {
                            storage.value.value1
                        }
                        _modify {
                            yield &storage.value.value1
                        }
                    }
                    public init(value1: Components.Schemas.Node.Value1Payload) {
                        storage = .init(value: .init(value1: value1))
                    }
                    public init(from decoder: any Decoder) throws {
                        storage = try .init(from: decoder)
                    }
                    public func encode(to encoder: any Encoder) throws {
                        try storage.encode(to: encoder)
                    }
                    private var storage: OpenAPIRuntime.CopyOnWriteBox<Storage>
                    private struct Storage: Codable, Hashable, Sendable {
                        struct Value1Payload: Codable, Hashable, Sendable {
                            public var parent: Components.Schemas.Node?
                            public init(parent: Components.Schemas.Node? = nil) {
                                self.parent = parent
                            }
                            public enum CodingKeys: String, CodingKey {
                                case parent
                            }
                        }
                        var value1: Components.Schemas.Node.Value1Payload
                        init(value1: Components.Schemas.Node.Value1Payload) {
                            self.value1 = value1
                        }
                        init(from decoder: any Decoder) throws {
                            value1 = try .init(from: decoder)
                        }
                        func encode(to encoder: any Encoder) throws {
                            try value1.encode(to: encoder)
                        }
                    }
                }
            }
            """
        )
    }

    func testComponentsSchemasRecursive_anyOf() throws {
        try self.assertSchemasTranslation(
            """
            schemas:
              Node:
                anyOf:
                  - $ref: '#/components/schemas/Node'
                  - type: string
            """,
            """
            public enum Schemas {
                public struct Node: Codable, Hashable, Sendable {
                    public var value1: Components.Schemas.Node? {
                        get  {
                            storage.value.value1
                        }
                        _modify {
                            yield &storage.value.value1
                        }
                    }
                    public var value2: Swift.String? {
                        get  {
                            storage.value.value2
                        }
                        _modify {
                            yield &storage.value.value2
                        }
                    }
                    public init(
                        value1: Components.Schemas.Node? = nil,
                        value2: Swift.String? = nil
                    ) {
                        storage = .init(value: .init(
                            value1: value1,
                            value2: value2
                        ))
                    }
                    public init(from decoder: any Decoder) throws {
                        storage = try .init(from: decoder)
                    }
                    public func encode(to encoder: any Encoder) throws {
                        try storage.encode(to: encoder)
                    }
                    private var storage: OpenAPIRuntime.CopyOnWriteBox<Storage>
                    private struct Storage: Codable, Hashable, Sendable {
                        var value1: Components.Schemas.Node?
                        var value2: Swift.String?
                        init(
                            value1: Components.Schemas.Node? = nil,
                            value2: Swift.String? = nil
                        ) {
                            self.value1 = value1
                            self.value2 = value2
                        }
                        init(from decoder: any Decoder) throws {
                            var errors: [any Error] = []
                            do {
                                value1 = try .init(from: decoder)
                            } catch {
                                errors.append(error)
                            }
                            do {
                                value2 = try decoder.decodeFromSingleValueContainer()
                            } catch {
                                errors.append(error)
                            }
                            try Swift.DecodingError.verifyAtLeastOneSchemaIsNotNil(
                                [
                                    value1,
                                    value2
                                ],
                                type: Self.self,
                                codingPath: decoder.codingPath,
                                errors: errors
                            )
                        }
                        func encode(to encoder: any Encoder) throws {
                            try encoder.encodeFirstNonNilValueToSingleValueContainer([
                                value2
                            ])
                            try value1?.encode(to: encoder)
                        }
                    }
                }
            }
            """
        )
    }

    func testComponentsSchemasRecursive_oneOf() throws {
        try self.assertSchemasTranslation(
            """
            schemas:
              Node:
                oneOf:
                  - $ref: '#/components/schemas/Node'
                  - type: string
            """,
            """
            public enum Schemas {
                @frozen public indirect enum Node: Codable, Hashable, Sendable {
                    case Node(Components.Schemas.Node)
                    case case2(Swift.String)
                    public init(from decoder: any Decoder) throws {
                        var errors: [any Error] = []
                        do {
                            self = .Node(try .init(from: decoder))
                            return
                        } catch {
                            errors.append(error)
                        }
                        do {
                            self = .case2(try decoder.decodeFromSingleValueContainer())
                            return
                        } catch {
                            errors.append(error)
                        }
                        throw Swift.DecodingError.failedToDecodeOneOfSchema(
                            type: Self.self,
                            codingPath: decoder.codingPath,
                            errors: errors
                        )
                    }
                    public func encode(to encoder: any Encoder) throws {
                        switch self {
                        case let .Node(value):
                            try value.encode(to: encoder)
                        case let .case2(value):
                            try encoder.encodeToSingleValueContainer(value)
                        }
                    }
                }
            }
            """
        )
    }

    func testComponentsResponsesResponseNoBody() throws {
        try self.assertResponsesTranslation(
            """
            responses:
              BadRequest:
                description: Bad request
            """,
            """
            public enum Responses {
                public struct BadRequest: Sendable, Hashable {
                    public init() {}
                }
            }
            """
        )
    }

    func testComponentsResponsesResponseWithBody() throws {
        try self.assertResponsesTranslation(
            """
            responses:
              BadRequest:
                description: Bad request
                content:
                  application/json:
                    schema:
                      type: string
            """,
            """
            public enum Responses {
                public struct BadRequest: Sendable, Hashable {
                    @frozen public enum Body: Sendable, Hashable {
                        case json(Swift.String)
                        public var json: Swift.String {
                            get throws {
                                switch self {
                                case let .json(body):
                                    return body
                                }
                            }
                        }
                    }
                    public var body: Components.Responses.BadRequest.Body
                    public init(body: Components.Responses.BadRequest.Body) {
                        self.body = body
                    }
                }
            }
            """
        )
    }

    func testComponentsResponsesResponseWithHeader() throws {
        try self.assertResponsesTranslation(
            """
            responses:
              BadRequest:
                description: Bad request
                headers:
                  X-Reason:
                    schema:
                      type: string
            """,
            """
            public enum Responses {
                public struct BadRequest: Sendable, Hashable {
                    public struct Headers: Sendable, Hashable {
                        public var X_hyphen_Reason: Swift.String?
                        public init(X_hyphen_Reason: Swift.String? = nil) {
                            self.X_hyphen_Reason = X_hyphen_Reason
                        }
                    }
                    public var headers: Components.Responses.BadRequest.Headers
                    public init(headers: Components.Responses.BadRequest.Headers = .init()) {
                        self.headers = headers
                    }
                }
            }
            """
        )
    }

    func testComponentsResponsesResponseWithInlineHeader() throws {
        try self.assertResponsesTranslation(
            """
            responses:
              BadRequest:
                description: Bad request
                headers:
                  X-Reason:
                    schema:
                      type: string
                      enum:
                        - badLuck
            """,
            """
            public enum Responses {
                public struct BadRequest: Sendable, Hashable {
                    public struct Headers: Sendable, Hashable {
                        @frozen public enum X_hyphen_ReasonPayload: String, Codable, Hashable, Sendable, CaseIterable {
                            case badLuck = "badLuck"
                        }
                        public var X_hyphen_Reason: Components.Responses.BadRequest.Headers.X_hyphen_ReasonPayload?
                        public init(X_hyphen_Reason: Components.Responses.BadRequest.Headers.X_hyphen_ReasonPayload? = nil) {
                            self.X_hyphen_Reason = X_hyphen_Reason
                        }
                    }
                    public var headers: Components.Responses.BadRequest.Headers
                    public init(headers: Components.Responses.BadRequest.Headers = .init()) {
                        self.headers = headers
                    }
                }
            }
            """
        )
    }

    func testComponentsResponsesResponseWithRequiredHeader() throws {
        try self.assertResponsesTranslation(
            """
            responses:
              BadRequest:
                description: Bad request
                headers:
                  X-Reason:
                    schema:
                      type: string
                    required: true
            """,
            """
            public enum Responses {
                public struct BadRequest: Sendable, Hashable {
                    public struct Headers: Sendable, Hashable {
                        public var X_hyphen_Reason: Swift.String
                        public init(X_hyphen_Reason: Swift.String) {
                            self.X_hyphen_Reason = X_hyphen_Reason
                        }
                    }
                    public var headers: Components.Responses.BadRequest.Headers
                    public init(headers: Components.Responses.BadRequest.Headers) {
                        self.headers = headers
                    }
                }
            }
            """
        )
    }

    func testComponentsRequestBodiesInline() throws {
        try self.assertRequestBodiesTranslation(
            """
            requestBodies:
              MyResponseBody:
                content:
                  application/json:
                    schema:
                      type: string
            """,
            """
            public enum RequestBodies {
                @frozen public enum MyResponseBody: Sendable, Hashable {
                    case json(Swift.String)
                }
            }
            """
        )
    }

    func testComponentsRequestBodiesReference() throws {
        try self.assertRequestBodiesTranslation(
            """
            requestBodies:
              MyResponseBody:
                content:
                  application/json:
                    schema:
                      $ref: '#/components/schemas/MyBody'
            """,
            """
            public enum RequestBodies {
                @frozen public enum MyResponseBody: Sendable, Hashable {
                    case json(Components.Schemas.MyBody)
                }
            }
            """
        )
    }

    func testComponentsRequestBodiesMultipleContentTypes() throws {
        try self.assertRequestBodiesTranslation(
            """
            requestBodies:
              MyResponseBody:
                content:
                  application/json:
                    schema:
                      $ref: '#/components/schemas/MyBody'
                  text/plain: {}
                  application/octet-stream: {}
            """,
            """
            public enum RequestBodies {
                @frozen public enum MyResponseBody: Sendable, Hashable {
                    case json(Components.Schemas.MyBody)
                    case plainText(OpenAPIRuntime.HTTPBody)
                    case binary(OpenAPIRuntime.HTTPBody)
                }
            }
            """
        )
    }

    func testComponentsRequestBodiesInline_urlEncodedForm() throws {
        try self.assertRequestBodiesTranslation(
            """
            requestBodies:
              MyRequestBody:
                content:
                  application/x-www-form-urlencoded:
                    schema:
                      type: object
                      properties:
                        foo:
                          type: string
                      required: [foo]
            """,
            """
            public enum RequestBodies {
                @frozen public enum MyRequestBody: Sendable, Hashable {
                    public struct urlEncodedFormPayload: Codable, Hashable, Sendable {
                        public var foo: Swift.String
                        public init(foo: Swift.String) {
                            self.foo = foo
                        }
                        public enum CodingKeys: String, CodingKey {
                            case foo
                        }
                    }
                    case urlEncodedForm(Components.RequestBodies.MyRequestBody.urlEncodedFormPayload)
                }
            }
            """
        )
    }

    func testComponentsRequestBodiesInline_multipart() throws {
        try self.assertRequestBodiesTranslation(
            """
            requestBodies:
              MultipartUploadTypedRequest:
                required: true
                content:
                  multipart/form-data:
                    schema:
                      type: object
                      properties:
                        log:
                          type: string
                        metadata:
                          type: object
                          properties:
                            createdAt:
                              type: string
                              format: date-time
                          required:
                            - createdAt
                        keyword:
                          type: array
                          items:
                            type: string
                      required:
                        - log
                    encoding:
                      log:
                        headers:
                          x-log-type:
                            description: The type of the log.
                            schema:
                              type: string
                              enum:
                                - structured
                                - unstructured
            """,
            #"""
            public enum RequestBodies {
                @frozen public enum MultipartUploadTypedRequest: Sendable, Hashable {
                    @frozen public enum multipartFormPayload: Sendable, Hashable {
                        public struct logPayload: Sendable, Hashable {
                            public struct Headers: Sendable, Hashable {
                                @frozen public enum x_hyphen_log_hyphen_typePayload: String, Codable, Hashable, Sendable, CaseIterable {
                                    case structured = "structured"
                                    case unstructured = "unstructured"
                                }
                                public var x_hyphen_log_hyphen_type: Components.RequestBodies.MultipartUploadTypedRequest.multipartFormPayload.logPayload.Headers.x_hyphen_log_hyphen_typePayload?
                                public init(x_hyphen_log_hyphen_type: Components.RequestBodies.MultipartUploadTypedRequest.multipartFormPayload.logPayload.Headers.x_hyphen_log_hyphen_typePayload? = nil) {
                                    self.x_hyphen_log_hyphen_type = x_hyphen_log_hyphen_type
                                }
                            }
                            public var headers: Components.RequestBodies.MultipartUploadTypedRequest.multipartFormPayload.logPayload.Headers
                            public var body: OpenAPIRuntime.HTTPBody
                            public init(
                                headers: Components.RequestBodies.MultipartUploadTypedRequest.multipartFormPayload.logPayload.Headers = .init(),
                                body: OpenAPIRuntime.HTTPBody
                            ) {
                                self.headers = headers
                                self.body = body
                            }
                        }
                        case log(OpenAPIRuntime.MultipartPart<Components.RequestBodies.MultipartUploadTypedRequest.multipartFormPayload.logPayload>)
                        public struct metadataPayload: Sendable, Hashable {
                            public struct bodyPayload: Codable, Hashable, Sendable {
                                public var createdAt: Foundation.Date
                                public init(createdAt: Foundation.Date) {
                                    self.createdAt = createdAt
                                }
                                public enum CodingKeys: String, CodingKey {
                                    case createdAt
                                }
                            }
                            public var body: Components.RequestBodies.MultipartUploadTypedRequest.multipartFormPayload.metadataPayload.bodyPayload
                            public init(body: Components.RequestBodies.MultipartUploadTypedRequest.multipartFormPayload.metadataPayload.bodyPayload) {
                                self.body = body
                            }
                        }
                        case metadata(OpenAPIRuntime.MultipartPart<Components.RequestBodies.MultipartUploadTypedRequest.multipartFormPayload.metadataPayload>)
                        public struct keywordPayload: Sendable, Hashable {
                            public var body: OpenAPIRuntime.HTTPBody
                            public init(body: OpenAPIRuntime.HTTPBody) {
                                self.body = body
                            }
                        }
                        case keyword(OpenAPIRuntime.MultipartPart<Components.RequestBodies.MultipartUploadTypedRequest.multipartFormPayload.keywordPayload>)
                        case undocumented(OpenAPIRuntime.MultipartRawPart)
                    }
                    case multipartForm(OpenAPIRuntime.MultipartBody<Components.RequestBodies.MultipartUploadTypedRequest.multipartFormPayload>)
                }
            }
            """#
        )
    }

    func testPaths() throws {
        let paths = """
            /healthOld:
              get:
                operationId: getHealthOld
                deprecated: true
                responses:
                  '200':
                    description: A success response with a greeting.
                    content:
                      text/plain:
                        schema:
                          type: string
            /healthNew:
              get:
                operationId: getHealthNew
                responses:
                  '200':
                    description: A success response with a greeting.
                    content:
                      text/plain:
                        schema:
                          type: string
            """
        try self.assertPathsTranslation(
            paths,
            """
            public protocol APIProtocol: Sendable {
                @available(*, deprecated)
                func getHealthOld(_ input: Operations.getHealthOld.Input) async throws -> Operations.getHealthOld.Output
                func getHealthNew(_ input: Operations.getHealthNew.Input) async throws -> Operations.getHealthNew.Output
            }
            """
        )
        try self.assertPathsTranslationExtension(
            paths,
            """
            extension APIProtocol {
                @available(*, deprecated)
                public func getHealthOld(headers: Operations.getHealthOld.Input.Headers = .init()) async throws -> Operations.getHealthOld.Output {
                    try await getHealthOld(Operations.getHealthOld.Input(headers: headers))
                }
                public func getHealthNew(headers: Operations.getHealthNew.Input.Headers = .init()) async throws -> Operations.getHealthNew.Output {
                    try await getHealthNew(Operations.getHealthNew.Input(headers: headers))
                }
            }
            """
        )
    }

    func testServerRegisterHandlers_oneOperation() throws {
        try self.assertServerRegisterHandlers(
            """
            /health:
              get:
                operationId: getHealth
                responses:
                  '200':
                    description: A success response with a greeting.
                    content:
                      text/plain:
                        schema:
                          type: string
            """,
            """
            public func registerHandlers(
                on transport: any ServerTransport,
                serverURL: Foundation.URL = .defaultOpenAPIServerURL,
                configuration: Configuration = .init(),
                middlewares: [any ServerMiddleware] = []
            ) throws {
                let server = UniversalServer(
                    serverURL: serverURL,
                    handler: self,
                    configuration: configuration,
                    middlewares: middlewares
                )
                try transport.register(
                    {
                        try await server.getHealth(
                            request: $0,
                            body: $1,
                            metadata: $2
                        )
                    },
                    method: .get,
                    path: server.apiPathComponentsWithServerPrefix("/health")
                )
            }
            """
        )
    }

    func testServerRegisterHandlers_noOperation() throws {
        try self.assertServerRegisterHandlers(
            """
            {}
            """,
            """
            public func registerHandlers(
                on transport: any ServerTransport,
                serverURL: Foundation.URL = .defaultOpenAPIServerURL,
                configuration: Configuration = .init(),
                middlewares: [any ServerMiddleware] = []
            ) throws {}
            """
        )
    }

    func testPathWithPathItemReference() throws {
        XCTAssertThrowsError(
            try self.assertPathsTranslation(
                """
                /health:
                  get:
                    operationId: getHealth
                    responses:
                      '200':
                        description: A success response with a greeting.
                        content:
                          text/plain:
                            schema:
                              type: string
                /health2:
                  $ref: "#/paths/~1health"
                """,
                """
                unused: This test throws an error.
                """
            )
        )
    }

    func testResponseWithExampleWithSummaryAndValue() throws {
        try self.assertResponsesTranslation(
            """
            responses:
              MyResponse:
                description: Some response
                content:
                  application/json:
                    schema:
                      type: string
                    examples:
                      application/json:
                        summary: "a hello response"
                        value: "hello"
            """,
            """
            public enum Responses {
                public struct MyResponse: Sendable, Hashable {
                    @frozen public enum Body: Sendable, Hashable {
                        case json(Swift.String)
                        public var json: Swift.String {
                            get throws {
                                switch self {
                                case let .json(body):
                                    return body
                                }
                            }
                        }
                    }
                    public var body: Components.Responses.MyResponse.Body
                    public init(body: Components.Responses.MyResponse.Body) {
                        self.body = body
                    }
                }
            }
            """
        )
    }

    func testResponseWithExampleWithOnlyValue() throws {
        try self.assertResponsesTranslation(
            """
            responses:
              MyResponse:
                description: Some response
                content:
                  application/json:
                    schema:
                      type: string
                    examples:
                      application/json:
                        summary: "a hello response"
            """,
            """
            public enum Responses {
                public struct MyResponse: Sendable, Hashable {
                    @frozen public enum Body: Sendable, Hashable {
                        case json(Swift.String)
                        public var json: Swift.String {
                            get throws {
                                switch self {
                                case let .json(body):
                                    return body
                                }
                            }
                        }
                    }
                    public var body: Components.Responses.MyResponse.Body
                    public init(body: Components.Responses.MyResponse.Body) {
                        self.body = body
                    }
                }
            }
            """
        )
    }

    func testRequestWithQueryItems() throws {
        try self.assertRequestInTypesClientServerTranslation(
            """
            /foo:
              get:
                parameters:
                  - name: single
                    in: query
                    schema:
                      type: string
                  - name: manyExploded
                    in: query
                    explode: true
                    schema:
                      type: array
                      items:
                        type: string
                  - name: manyUnexploded
                    in: query
                    explode: false
                    schema:
                      type: array
                      items:
                        type: string
                responses:
                  default:
                    description: Response
            """,
            input: """
                public struct Input: Sendable, Hashable {
                    public struct Query: Sendable, Hashable {
                        public var single: Swift.String?
                        public var manyExploded: [Swift.String]?
                        public var manyUnexploded: [Swift.String]?
                        public init(
                            single: Swift.String? = nil,
                            manyExploded: [Swift.String]? = nil,
                            manyUnexploded: [Swift.String]? = nil
                        ) {
                            self.single = single
                            self.manyExploded = manyExploded
                            self.manyUnexploded = manyUnexploded
                        }
                    }
                    public var query: Operations.get_sol_foo.Input.Query
                    public init(query: Operations.get_sol_foo.Input.Query = .init()) {
                        self.query = query
                    }
                }
                """,
            client: """
                { input in
                    let path = try converter.renderedPath(
                        template: "/foo",
                        parameters: []
                    )
                    var request: HTTPTypes.HTTPRequest = .init(
                        soar_path: path,
                        method: .get
                    )
                    suppressMutabilityWarning(&request)
                    try converter.setQueryItemAsURI(
                        in: &request,
                        style: .form,
                        explode: true,
                        name: "single",
                        value: input.query.single
                    )
                    try converter.setQueryItemAsURI(
                        in: &request,
                        style: .form,
                        explode: true,
                        name: "manyExploded",
                        value: input.query.manyExploded
                    )
                    try converter.setQueryItemAsURI(
                        in: &request,
                        style: .form,
                        explode: false,
                        name: "manyUnexploded",
                        value: input.query.manyUnexploded
                    )
                    return (request, nil)
                }
                """,
            server: """
                { request, requestBody, metadata in
                    let query: Operations.get_sol_foo.Input.Query = .init(
                        single: try converter.getOptionalQueryItemAsURI(
                            in: request.soar_query,
                            style: .form,
                            explode: true,
                            name: "single",
                            as: Swift.String.self
                        ),
                        manyExploded: try converter.getOptionalQueryItemAsURI(
                            in: request.soar_query,
                            style: .form,
                            explode: true,
                            name: "manyExploded",
                            as: [Swift.String].self
                        ),
                        manyUnexploded: try converter.getOptionalQueryItemAsURI(
                            in: request.soar_query,
                            style: .form,
                            explode: false,
                            name: "manyUnexploded",
                            as: [Swift.String].self
                        )
                    )
                    return Operations.get_sol_foo.Input(query: query)
                }
                """
        )
    }

    func testRequestWithPathParams() throws {
        try self.assertRequestInTypesClientServerTranslation(
            """
            /foo/a/{a}/b/{b}/c{num}:
              get:
                parameters:
                  - name: b
                    in: path
                    required: true
                    schema:
                      type: string
                  - name: a
                    in: path
                    required: true
                    schema:
                      type: string
                  - name: num
                    in: path
                    required: true
                    schema:
                      type: integer
                operationId: getFoo
                responses:
                  default:
                    description: Response
            """,
            input: """
                public struct Input: Sendable, Hashable {
                    public struct Path: Sendable, Hashable {
                        public var b: Swift.String
                        public var a: Swift.String
                        public var num: Swift.Int
                        public init(
                            b: Swift.String,
                            a: Swift.String,
                            num: Swift.Int
                        ) {
                            self.b = b
                            self.a = a
                            self.num = num
                        }
                    }
                    public var path: Operations.getFoo.Input.Path
                    public init(path: Operations.getFoo.Input.Path) {
                        self.path = path
                    }
                }
                """,
            client: """
                { input in
                    let path = try converter.renderedPath(
                        template: "/foo/a/{}/b/{}/c{}",
                        parameters: [
                            input.path.a,
                            input.path.b,
                            input.path.num
                        ]
                    )
                    var request: HTTPTypes.HTTPRequest = .init(
                        soar_path: path,
                        method: .get
                    )
                    suppressMutabilityWarning(&request)
                    return (request, nil)
                }
                """,
            server: """
                { request, requestBody, metadata in
                    let path: Operations.getFoo.Input.Path = .init(
                        b: try converter.getPathParameterAsURI(
                            in: metadata.pathParameters,
                            name: "b",
                            as: Swift.String.self
                        ),
                        a: try converter.getPathParameterAsURI(
                            in: metadata.pathParameters,
                            name: "a",
                            as: Swift.String.self
                        ),
                        num: try converter.getPathParameterAsURI(
                            in: metadata.pathParameters,
                            name: "num",
                            as: Swift.Int.self
                        )
                    )
                    return Operations.getFoo.Input(path: path)
                }
                """
        )
    }

    func testRequestWithPathParamWithHyphenAndPeriod() throws {
        try self.assertRequestInTypesClientServerTranslation(
            """
            /foo/{p.a-b}:
              get:
                parameters:
                  - name: p.a-b
                    in: path
                    required: true
                    schema:
                      type: string
                operationId: getFoo
                responses:
                  default:
                    description: Response
            """,
            input: """
                public struct Input: Sendable, Hashable {
                    public struct Path: Sendable, Hashable {
                        public var p_period_a_hyphen_b: Swift.String
                        public init(p_period_a_hyphen_b: Swift.String) {
                            self.p_period_a_hyphen_b = p_period_a_hyphen_b
                        }
                    }
                    public var path: Operations.getFoo.Input.Path
                    public init(path: Operations.getFoo.Input.Path) {
                        self.path = path
                    }
                }
                """,
            client: """
                { input in
                    let path = try converter.renderedPath(
                        template: "/foo/{}",
                        parameters: [
                            input.path.p_period_a_hyphen_b
                        ]
                    )
                    var request: HTTPTypes.HTTPRequest = .init(
                        soar_path: path,
                        method: .get
                    )
                    suppressMutabilityWarning(&request)
                    return (request, nil)
                }
                """,
            server: """
                { request, requestBody, metadata in
                    let path: Operations.getFoo.Input.Path = .init(p_period_a_hyphen_b: try converter.getPathParameterAsURI(
                        in: metadata.pathParameters,
                        name: "p.a-b",
                        as: Swift.String.self
                    ))
                    return Operations.getFoo.Input(path: path)
                }
                """
        )
    }

    func testRequestRequiredBodyPrimitiveSchema() throws {
        try self.assertRequestInTypesClientServerTranslation(
            """
            /foo:
              get:
                requestBody:
                  required: true
                  content:
                    application/json:
                      schema:
                        type: string
                responses:
                  default:
                    description: Response
            """,
            input: """
                public struct Input: Sendable, Hashable {
                    @frozen public enum Body: Sendable, Hashable {
                        case json(Swift.String)
                    }
                    public var body: Operations.get_sol_foo.Input.Body
                    public init(body: Operations.get_sol_foo.Input.Body) {
                        self.body = body
                    }
                }
                """,
            client: """
                { input in
                    let path = try converter.renderedPath(
                        template: "/foo",
                        parameters: []
                    )
                    var request: HTTPTypes.HTTPRequest = .init(
                        soar_path: path,
                        method: .get
                    )
                    suppressMutabilityWarning(&request)
                    let body: OpenAPIRuntime.HTTPBody?
                    switch input.body {
                    case let .json(value):
                        body = try converter.setRequiredRequestBodyAsJSON(
                            value,
                            headerFields: &request.headerFields,
                            contentType: "application/json; charset=utf-8"
                        )
                    }
                    return (request, body)
                }
                """,
            server: """
                { request, requestBody, metadata in
                    let contentType = converter.extractContentTypeIfPresent(in: request.headerFields)
                    let body: Operations.get_sol_foo.Input.Body
                    let chosenContentType = try converter.bestContentType(
                        received: contentType,
                        options: [
                            "application/json"
                        ]
                    )
                    switch chosenContentType {
                    case "application/json":
                        body = try await converter.getRequiredRequestBodyAsJSON(
                            Swift.String.self,
                            from: requestBody,
                            transforming: { value in
                                .json(value)
                            }
                        )
                    default:
                        preconditionFailure("bestContentType chose an invalid content type.")
                    }
                    return Operations.get_sol_foo.Input(body: body)
                }
                """
        )
    }

    func testRequestRequiredBodyNullableSchema() throws {
        try self.assertRequestInTypesClientServerTranslation(
            """
            /foo:
              get:
                requestBody:
                  required: true
                  content:
                    application/json:
                      schema:
                        type: [string, null]
                responses:
                  default:
                    description: Response
            """,
            input: """
                public struct Input: Sendable, Hashable {
                    @frozen public enum Body: Sendable, Hashable {
                        case json(Swift.String)
                    }
                    public var body: Operations.get_sol_foo.Input.Body
                    public init(body: Operations.get_sol_foo.Input.Body) {
                        self.body = body
                    }
                }
                """,
            client: """
                { input in
                    let path = try converter.renderedPath(
                        template: "/foo",
                        parameters: []
                    )
                    var request: HTTPTypes.HTTPRequest = .init(
                        soar_path: path,
                        method: .get
                    )
                    suppressMutabilityWarning(&request)
                    let body: OpenAPIRuntime.HTTPBody?
                    switch input.body {
                    case let .json(value):
                        body = try converter.setRequiredRequestBodyAsJSON(
                            value,
                            headerFields: &request.headerFields,
                            contentType: "application/json; charset=utf-8"
                        )
                    }
                    return (request, body)
                }
                """,
            server: """
                { request, requestBody, metadata in
                    let contentType = converter.extractContentTypeIfPresent(in: request.headerFields)
                    let body: Operations.get_sol_foo.Input.Body
                    let chosenContentType = try converter.bestContentType(
                        received: contentType,
                        options: [
                            "application/json"
                        ]
                    )
                    switch chosenContentType {
                    case "application/json":
                        body = try await converter.getRequiredRequestBodyAsJSON(
                            Swift.String.self,
                            from: requestBody,
                            transforming: { value in
                                .json(value)
                            }
                        )
                    default:
                        preconditionFailure("bestContentType chose an invalid content type.")
                    }
                    return Operations.get_sol_foo.Input(body: body)
                }
                """
        )
    }

    func testRequestOptionalBodyPrimitiveSchema() throws {
        try self.assertRequestInTypesClientServerTranslation(
            """
            /foo:
              get:
                requestBody:
                  required: false
                  content:
                    application/json:
                      schema:
                        type: string
                responses:
                  default:
                    description: Response
            """,
            input: """
                public struct Input: Sendable, Hashable {
                    @frozen public enum Body: Sendable, Hashable {
                        case json(Swift.String)
                    }
                    public var body: Operations.get_sol_foo.Input.Body?
                    public init(body: Operations.get_sol_foo.Input.Body? = nil) {
                        self.body = body
                    }
                }
                """,
            client: """
                { input in
                    let path = try converter.renderedPath(
                        template: "/foo",
                        parameters: []
                    )
                    var request: HTTPTypes.HTTPRequest = .init(
                        soar_path: path,
                        method: .get
                    )
                    suppressMutabilityWarning(&request)
                    let body: OpenAPIRuntime.HTTPBody?
                    switch input.body {
                    case .none:
                        body = nil
                    case let .json(value):
                        body = try converter.setOptionalRequestBodyAsJSON(
                            value,
                            headerFields: &request.headerFields,
                            contentType: "application/json; charset=utf-8"
                        )
                    }
                    return (request, body)
                }
                """,
            server: """
                { request, requestBody, metadata in
                    let contentType = converter.extractContentTypeIfPresent(in: request.headerFields)
                    let body: Operations.get_sol_foo.Input.Body?
                    let chosenContentType = try converter.bestContentType(
                        received: contentType,
                        options: [
                            "application/json"
                        ]
                    )
                    switch chosenContentType {
                    case "application/json":
                        body = try await converter.getOptionalRequestBodyAsJSON(
                            Swift.String.self,
                            from: requestBody,
                            transforming: { value in
                                .json(value)
                            }
                        )
                    default:
                        preconditionFailure("bestContentType chose an invalid content type.")
                    }
                    return Operations.get_sol_foo.Input(body: body)
                }
                """
        )
    }

    func testRequestOptionalBodyNullableSchema() throws {
        try self.assertRequestInTypesClientServerTranslation(
            """
            /foo:
              get:
                requestBody:
                  required: false
                  content:
                    application/json:
                      schema:
                        type: [string, null]
                responses:
                  default:
                    description: Response
            """,
            input: """
                public struct Input: Sendable, Hashable {
                    @frozen public enum Body: Sendable, Hashable {
                        case json(Swift.String)
                    }
                    public var body: Operations.get_sol_foo.Input.Body?
                    public init(body: Operations.get_sol_foo.Input.Body? = nil) {
                        self.body = body
                    }
                }
                """,
            client: """
                { input in
                    let path = try converter.renderedPath(
                        template: "/foo",
                        parameters: []
                    )
                    var request: HTTPTypes.HTTPRequest = .init(
                        soar_path: path,
                        method: .get
                    )
                    suppressMutabilityWarning(&request)
                    let body: OpenAPIRuntime.HTTPBody?
                    switch input.body {
                    case .none:
                        body = nil
                    case let .json(value):
                        body = try converter.setOptionalRequestBodyAsJSON(
                            value,
                            headerFields: &request.headerFields,
                            contentType: "application/json; charset=utf-8"
                        )
                    }
                    return (request, body)
                }
                """,
            server: """
                { request, requestBody, metadata in
                    let contentType = converter.extractContentTypeIfPresent(in: request.headerFields)
                    let body: Operations.get_sol_foo.Input.Body?
                    let chosenContentType = try converter.bestContentType(
                        received: contentType,
                        options: [
                            "application/json"
                        ]
                    )
                    switch chosenContentType {
                    case "application/json":
                        body = try await converter.getOptionalRequestBodyAsJSON(
                            Swift.String.self,
                            from: requestBody,
                            transforming: { value in
                                .json(value)
                            }
                        )
                    default:
                        preconditionFailure("bestContentType chose an invalid content type.")
                    }
                    return Operations.get_sol_foo.Input(body: body)
                }
                """
        )
    }

    func testRequestMultipleContentTypes() throws {
        try self.assertRequestInTypesClientServerTranslation(
            """
            /foo:
              post:
                operationId: getFoo
                requestBody:
                  $ref: '#/components/requestBodies/MultipleContentTypes'
                responses:
                  default:
                    description: Response
            """,
            """
            requestBodies:
              MultipleContentTypes:
                required: true
                content:
                  application/json:
                    schema:
                      type: integer
                  application/json; foo=bar:
                    schema:
                      type: integer
                  text/plain: {}
                  application/octet-stream: {}
            """,
            input: """
                public struct Input: Sendable, Hashable {
                    public var body: Components.RequestBodies.MultipleContentTypes
                    public init(body: Components.RequestBodies.MultipleContentTypes) {
                        self.body = body
                    }
                }
                """,
            requestBodies: """
                public enum RequestBodies {
                    @frozen public enum MultipleContentTypes: Sendable, Hashable {
                        case json(Swift.Int)
                        case application_json_foo_bar(Swift.Int)
                        case plainText(OpenAPIRuntime.HTTPBody)
                        case binary(OpenAPIRuntime.HTTPBody)
                    }
                }
                """,
            client: """
                { input in
                    let path = try converter.renderedPath(
                        template: "/foo",
                        parameters: []
                    )
                    var request: HTTPTypes.HTTPRequest = .init(
                        soar_path: path,
                        method: .post
                    )
                    suppressMutabilityWarning(&request)
                    let body: OpenAPIRuntime.HTTPBody?
                    switch input.body {
                    case let .json(value):
                        body = try converter.setRequiredRequestBodyAsJSON(
                            value,
                            headerFields: &request.headerFields,
                            contentType: "application/json; charset=utf-8"
                        )
                    case let .application_json_foo_bar(value):
                        body = try converter.setRequiredRequestBodyAsJSON(
                            value,
                            headerFields: &request.headerFields,
                            contentType: "application/json; foo=bar; charset=utf-8"
                        )
                    case let .plainText(value):
                        body = try converter.setRequiredRequestBodyAsBinary(
                            value,
                            headerFields: &request.headerFields,
                            contentType: "text/plain"
                        )
                    case let .binary(value):
                        body = try converter.setRequiredRequestBodyAsBinary(
                            value,
                            headerFields: &request.headerFields,
                            contentType: "application/octet-stream"
                        )
                    }
                    return (request, body)
                }
                """,
            server: """
                { request, requestBody, metadata in
                    let contentType = converter.extractContentTypeIfPresent(in: request.headerFields)
                    let body: Components.RequestBodies.MultipleContentTypes
                    let chosenContentType = try converter.bestContentType(
                        received: contentType,
                        options: [
                            "application/json",
                            "application/json; foo=bar",
                            "text/plain",
                            "application/octet-stream"
                        ]
                    )
                    switch chosenContentType {
                    case "application/json":
                        body = try await converter.getRequiredRequestBodyAsJSON(
                            Swift.Int.self,
                            from: requestBody,
                            transforming: { value in
                                .json(value)
                            }
                        )
                    case "application/json; foo=bar":
                        body = try await converter.getRequiredRequestBodyAsJSON(
                            Swift.Int.self,
                            from: requestBody,
                            transforming: { value in
                                .application_json_foo_bar(value)
                            }
                        )
                    case "text/plain":
                        body = try converter.getRequiredRequestBodyAsBinary(
                            OpenAPIRuntime.HTTPBody.self,
                            from: requestBody,
                            transforming: { value in
                                .plainText(value)
                            }
                        )
                    case "application/octet-stream":
                        body = try converter.getRequiredRequestBodyAsBinary(
                            OpenAPIRuntime.HTTPBody.self,
                            from: requestBody,
                            transforming: { value in
                                .binary(value)
                            }
                        )
                    default:
                        preconditionFailure("bestContentType chose an invalid content type.")
                    }
                    return Operations.getFoo.Input(body: body)
                }
                """
        )
    }

    func testResponseMultipleContentTypes() throws {
        try self.assertResponseInTypesClientServerTranslation(
            """
            /foo:
              get:
                operationId: getFoo
                responses:
                  default:
                    $ref: '#/components/responses/MultipleContentTypes'
            """,
            """
            responses:
              MultipleContentTypes:
                description: Multiple content types
                content:
                  application/json:
                    schema:
                      type: integer
                  application/json; foo=bar:
                    schema:
                      type: integer
                  text/plain: {}
                  application/octet-stream: {}
            """,
            output: """
                @frozen public enum Output: Sendable, Hashable {
                    case `default`(statusCode: Swift.Int, Components.Responses.MultipleContentTypes)
                    public var `default`: Components.Responses.MultipleContentTypes {
                        get throws {
                            switch self {
                            case let .`default`(_, response):
                                return response
                            default:
                                try throwUnexpectedResponseStatus(
                                    expectedStatus: "default",
                                    response: self
                                )
                            }
                        }
                    }
                }
                """,
            responses: """
                public enum Responses {
                    public struct MultipleContentTypes: Sendable, Hashable {
                        @frozen public enum Body: Sendable, Hashable {
                            case json(Swift.Int)
                            public var json: Swift.Int {
                                get throws {
                                    switch self {
                                    case let .json(body):
                                        return body
                                    default:
                                        try throwUnexpectedResponseBody(
                                            expectedContent: "application/json",
                                            body: self
                                        )
                                    }
                                }
                            }
                            case application_json_foo_bar(Swift.Int)
                            public var application_json_foo_bar: Swift.Int {
                                get throws {
                                    switch self {
                                    case let .application_json_foo_bar(body):
                                        return body
                                    default:
                                        try throwUnexpectedResponseBody(
                                            expectedContent: "application/json; foo=bar",
                                            body: self
                                        )
                                    }
                                }
                            }
                            case plainText(OpenAPIRuntime.HTTPBody)
                            public var plainText: OpenAPIRuntime.HTTPBody {
                                get throws {
                                    switch self {
                                    case let .plainText(body):
                                        return body
                                    default:
                                        try throwUnexpectedResponseBody(
                                            expectedContent: "text/plain",
                                            body: self
                                        )
                                    }
                                }
                            }
                            case binary(OpenAPIRuntime.HTTPBody)
                            public var binary: OpenAPIRuntime.HTTPBody {
                                get throws {
                                    switch self {
                                    case let .binary(body):
                                        return body
                                    default:
                                        try throwUnexpectedResponseBody(
                                            expectedContent: "application/octet-stream",
                                            body: self
                                        )
                                    }
                                }
                            }
                        }
                        public var body: Components.Responses.MultipleContentTypes.Body
                        public init(body: Components.Responses.MultipleContentTypes.Body) {
                            self.body = body
                        }
                    }
                }
                """,
            server: """
                { output, request in
                    switch output {
                    case let .`default`(statusCode, value):
                        suppressUnusedWarning(value)
                        var response = HTTPTypes.HTTPResponse(soar_statusCode: statusCode)
                        suppressMutabilityWarning(&response)
                        let body: OpenAPIRuntime.HTTPBody
                        switch value.body {
                        case let .json(value):
                            try converter.validateAcceptIfPresent(
                                "application/json",
                                in: request.headerFields
                            )
                            body = try converter.setResponseBodyAsJSON(
                                value,
                                headerFields: &response.headerFields,
                                contentType: "application/json; charset=utf-8"
                            )
                        case let .application_json_foo_bar(value):
                            try converter.validateAcceptIfPresent(
                                "application/json; foo=bar",
                                in: request.headerFields
                            )
                            body = try converter.setResponseBodyAsJSON(
                                value,
                                headerFields: &response.headerFields,
                                contentType: "application/json; foo=bar; charset=utf-8"
                            )
                        case let .plainText(value):
                            try converter.validateAcceptIfPresent(
                                "text/plain",
                                in: request.headerFields
                            )
                            body = try converter.setResponseBodyAsBinary(
                                value,
                                headerFields: &response.headerFields,
                                contentType: "text/plain"
                            )
                        case let .binary(value):
                            try converter.validateAcceptIfPresent(
                                "application/octet-stream",
                                in: request.headerFields
                            )
                            body = try converter.setResponseBodyAsBinary(
                                value,
                                headerFields: &response.headerFields,
                                contentType: "application/octet-stream"
                            )
                        }
                        return (response, body)
                    }
                }
                """,
            client: """
                { response, responseBody in
                    switch response.status.code {
                    default:
                        let contentType = converter.extractContentTypeIfPresent(in: response.headerFields)
                        let body: Components.Responses.MultipleContentTypes.Body
                        let chosenContentType = try converter.bestContentType(
                            received: contentType,
                            options: [
                                "application/json",
                                "application/json; foo=bar",
                                "text/plain",
                                "application/octet-stream"
                            ]
                        )
                        switch chosenContentType {
                        case "application/json":
                            body = try await converter.getResponseBodyAsJSON(
                                Swift.Int.self,
                                from: responseBody,
                                transforming: { value in
                                    .json(value)
                                }
                            )
                        case "application/json; foo=bar":
                            body = try await converter.getResponseBodyAsJSON(
                                Swift.Int.self,
                                from: responseBody,
                                transforming: { value in
                                    .application_json_foo_bar(value)
                                }
                            )
                        case "text/plain":
                            body = try converter.getResponseBodyAsBinary(
                                OpenAPIRuntime.HTTPBody.self,
                                from: responseBody,
                                transforming: { value in
                                    .plainText(value)
                                }
                            )
                        case "application/octet-stream":
                            body = try converter.getResponseBodyAsBinary(
                                OpenAPIRuntime.HTTPBody.self,
                                from: responseBody,
                                transforming: { value in
                                    .binary(value)
                                }
                            )
                        default:
                            preconditionFailure("bestContentType chose an invalid content type.")
                        }
                        return .`default`(
                            statusCode: response.status.code,
                            .init(body: body)
                        )
                    }
                }
                """
        )
    }

    func testRequestMultipartBodyReferencedRequestBody() throws {
        try self.assertRequestInTypesClientServerTranslation(
            """
            /foo:
              post:
                requestBody:
                  $ref: '#/components/requestBodies/MultipartRequest'
                responses:
                  default:
                    description: Response
            """,
            """
            requestBodies:
              MultipartRequest:
                required: true
                content:
                  multipart/form-data:
                    schema:
                      type: object
                      properties:
                        log:
                          type: string
            """,
            input: """
                public struct Input: Sendable, Hashable {
                    public var body: Components.RequestBodies.MultipartRequest
                    public init(body: Components.RequestBodies.MultipartRequest) {
                        self.body = body
                    }
                }
                """,
            requestBodies: """
                public enum RequestBodies {
                    @frozen public enum MultipartRequest: Sendable, Hashable {
                        @frozen public enum multipartFormPayload: Sendable, Hashable {
                            public struct logPayload: Sendable, Hashable {
                                public var body: OpenAPIRuntime.HTTPBody
                                public init(body: OpenAPIRuntime.HTTPBody) {
                                    self.body = body
                                }
                            }
                            case log(OpenAPIRuntime.MultipartPart<Components.RequestBodies.MultipartRequest.multipartFormPayload.logPayload>)
                            case undocumented(OpenAPIRuntime.MultipartRawPart)
                        }
                        case multipartForm(OpenAPIRuntime.MultipartBody<Components.RequestBodies.MultipartRequest.multipartFormPayload>)
                    }
                }
                """,
            client: """
                { input in
                    let path = try converter.renderedPath(
                        template: "/foo",
                        parameters: []
                    )
                    var request: HTTPTypes.HTTPRequest = .init(
                        soar_path: path,
                        method: .post
                    )
                    suppressMutabilityWarning(&request)
                    let body: OpenAPIRuntime.HTTPBody?
                    switch input.body {
                    case let .multipartForm(value):
                        body = try converter.setRequiredRequestBodyAsMultipart(
                            value,
                            headerFields: &request.headerFields,
                            contentType: "multipart/form-data",
                            allowsUnknownParts: true,
                            requiredExactlyOncePartNames: [],
                            requiredAtLeastOncePartNames: [],
                            atMostOncePartNames: [
                                "log"
                            ],
                            zeroOrMoreTimesPartNames: [],
                            encoding: { part in
                                switch part {
                                case let .log(wrapped):
                                    var headerFields: HTTPTypes.HTTPFields = .init()
                                    let value = wrapped.payload
                                    let body = try converter.setRequiredRequestBodyAsBinary(
                                        value.body,
                                        headerFields: &headerFields,
                                        contentType: "text/plain"
                                    )
                                    return .init(
                                        name: "log",
                                        filename: wrapped.filename,
                                        headerFields: headerFields,
                                        body: body
                                    )
                                case let .undocumented(value):
                                    return value
                                }
                            }
                        )
                    }
                    return (request, body)
                }
                """,
            server: """
                { request, requestBody, metadata in
                    let contentType = converter.extractContentTypeIfPresent(in: request.headerFields)
                    let body: Components.RequestBodies.MultipartRequest
                    let chosenContentType = try converter.bestContentType(
                        received: contentType,
                        options: [
                            "multipart/form-data"
                        ]
                    )
                    switch chosenContentType {
                    case "multipart/form-data":
                        body = try converter.getRequiredRequestBodyAsMultipart(
                            OpenAPIRuntime.MultipartBody<Components.RequestBodies.MultipartRequest.multipartFormPayload>.self,
                            from: requestBody,
                            transforming: { value in
                                .multipartForm(value)
                            },
                            boundary: contentType.requiredBoundary(),
                            allowsUnknownParts: true,
                            requiredExactlyOncePartNames: [],
                            requiredAtLeastOncePartNames: [],
                            atMostOncePartNames: [
                                "log"
                            ],
                            zeroOrMoreTimesPartNames: [],
                            decoding: { part in
                                let headerFields = part.headerFields
                                let (name, filename) = try converter.extractContentDispositionNameAndFilename(in: headerFields)
                                switch name {
                                case "log":
                                    try converter.verifyContentTypeIfPresent(
                                        in: headerFields,
                                        matches: "text/plain"
                                    )
                                    let body = try converter.getRequiredRequestBodyAsBinary(
                                        OpenAPIRuntime.HTTPBody.self,
                                        from: part.body,
                                        transforming: {
                                            $0
                                        }
                                    )
                                    return .log(.init(
                                        payload: .init(body: body),
                                        filename: filename
                                    ))
                                default:
                                    return .undocumented(part)
                                }
                            }
                        )
                    default:
                        preconditionFailure("bestContentType chose an invalid content type.")
                    }
                    return Operations.post_sol_foo.Input(body: body)
                }
                """
        )
    }

    func testRequestMultipartBodyInlineRequestBody() throws {
        try self.assertRequestInTypesClientServerTranslation(
            """
            /foo:
              post:
                requestBody:
                  required: true
                  content:
                    multipart/form-data:
                      schema:
                        type: object
                        properties:
                          log:
                            type: string
                responses:
                  default:
                    description: Response
            """,
            input: """
                public struct Input: Sendable, Hashable {
                    @frozen public enum Body: Sendable, Hashable {
                        @frozen public enum multipartFormPayload: Sendable, Hashable {
                            public struct logPayload: Sendable, Hashable {
                                public var body: OpenAPIRuntime.HTTPBody
                                public init(body: OpenAPIRuntime.HTTPBody) {
                                    self.body = body
                                }
                            }
                            case log(OpenAPIRuntime.MultipartPart<Operations.post_sol_foo.Input.Body.multipartFormPayload.logPayload>)
                            case undocumented(OpenAPIRuntime.MultipartRawPart)
                        }
                        case multipartForm(OpenAPIRuntime.MultipartBody<Operations.post_sol_foo.Input.Body.multipartFormPayload>)
                    }
                    public var body: Operations.post_sol_foo.Input.Body
                    public init(body: Operations.post_sol_foo.Input.Body) {
                        self.body = body
                    }
                }
                """,
            client: """
                { input in
                    let path = try converter.renderedPath(
                        template: "/foo",
                        parameters: []
                    )
                    var request: HTTPTypes.HTTPRequest = .init(
                        soar_path: path,
                        method: .post
                    )
                    suppressMutabilityWarning(&request)
                    let body: OpenAPIRuntime.HTTPBody?
                    switch input.body {
                    case let .multipartForm(value):
                        body = try converter.setRequiredRequestBodyAsMultipart(
                            value,
                            headerFields: &request.headerFields,
                            contentType: "multipart/form-data",
                            allowsUnknownParts: true,
                            requiredExactlyOncePartNames: [],
                            requiredAtLeastOncePartNames: [],
                            atMostOncePartNames: [
                                "log"
                            ],
                            zeroOrMoreTimesPartNames: [],
                            encoding: { part in
                                switch part {
                                case let .log(wrapped):
                                    var headerFields: HTTPTypes.HTTPFields = .init()
                                    let value = wrapped.payload
                                    let body = try converter.setRequiredRequestBodyAsBinary(
                                        value.body,
                                        headerFields: &headerFields,
                                        contentType: "text/plain"
                                    )
                                    return .init(
                                        name: "log",
                                        filename: wrapped.filename,
                                        headerFields: headerFields,
                                        body: body
                                    )
                                case let .undocumented(value):
                                    return value
                                }
                            }
                        )
                    }
                    return (request, body)
                }
                """,
            server: """
                { request, requestBody, metadata in
                    let contentType = converter.extractContentTypeIfPresent(in: request.headerFields)
                    let body: Operations.post_sol_foo.Input.Body
                    let chosenContentType = try converter.bestContentType(
                        received: contentType,
                        options: [
                            "multipart/form-data"
                        ]
                    )
                    switch chosenContentType {
                    case "multipart/form-data":
                        body = try converter.getRequiredRequestBodyAsMultipart(
                            OpenAPIRuntime.MultipartBody<Operations.post_sol_foo.Input.Body.multipartFormPayload>.self,
                            from: requestBody,
                            transforming: { value in
                                .multipartForm(value)
                            },
                            boundary: contentType.requiredBoundary(),
                            allowsUnknownParts: true,
                            requiredExactlyOncePartNames: [],
                            requiredAtLeastOncePartNames: [],
                            atMostOncePartNames: [
                                "log"
                            ],
                            zeroOrMoreTimesPartNames: [],
                            decoding: { part in
                                let headerFields = part.headerFields
                                let (name, filename) = try converter.extractContentDispositionNameAndFilename(in: headerFields)
                                switch name {
                                case "log":
                                    try converter.verifyContentTypeIfPresent(
                                        in: headerFields,
                                        matches: "text/plain"
                                    )
                                    let body = try converter.getRequiredRequestBodyAsBinary(
                                        OpenAPIRuntime.HTTPBody.self,
                                        from: part.body,
                                        transforming: {
                                            $0
                                        }
                                    )
                                    return .log(.init(
                                        payload: .init(body: body),
                                        filename: filename
                                    ))
                                default:
                                    return .undocumented(part)
                                }
                            }
                        )
                    default:
                        preconditionFailure("bestContentType chose an invalid content type.")
                    }
                    return Operations.post_sol_foo.Input(body: body)
                }
                """
        )
    }

    func testRequestMultipartBodyInlineRequestBodyReferencedPartSchema() throws {
        try self.assertRequestInTypesClientServerTranslation(
            """
            /foo:
              post:
                requestBody:
                  required: true
                  content:
                    multipart/form-data:
                      schema:
                        type: object
                        properties:
                          info:
                            $ref: '#/components/schemas/Info'
                responses:
                  default:
                    description: Response
            """,
            """
            schemas:
              Info:
                type: object
            """,
            input: """
                public struct Input: Sendable, Hashable {
                    @frozen public enum Body: Sendable, Hashable {
                        @frozen public enum multipartFormPayload: Sendable, Hashable {
                            public struct infoPayload: Sendable, Hashable {
                                public var body: Components.Schemas.Info
                                public init(body: Components.Schemas.Info) {
                                    self.body = body
                                }
                            }
                            case info(OpenAPIRuntime.MultipartPart<Operations.post_sol_foo.Input.Body.multipartFormPayload.infoPayload>)
                            case undocumented(OpenAPIRuntime.MultipartRawPart)
                        }
                        case multipartForm(OpenAPIRuntime.MultipartBody<Operations.post_sol_foo.Input.Body.multipartFormPayload>)
                    }
                    public var body: Operations.post_sol_foo.Input.Body
                    public init(body: Operations.post_sol_foo.Input.Body) {
                        self.body = body
                    }
                }
                """,
            client: """
                { input in
                    let path = try converter.renderedPath(
                        template: "/foo",
                        parameters: []
                    )
                    var request: HTTPTypes.HTTPRequest = .init(
                        soar_path: path,
                        method: .post
                    )
                    suppressMutabilityWarning(&request)
                    let body: OpenAPIRuntime.HTTPBody?
                    switch input.body {
                    case let .multipartForm(value):
                        body = try converter.setRequiredRequestBodyAsMultipart(
                            value,
                            headerFields: &request.headerFields,
                            contentType: "multipart/form-data",
                            allowsUnknownParts: true,
                            requiredExactlyOncePartNames: [],
                            requiredAtLeastOncePartNames: [],
                            atMostOncePartNames: [
                                "info"
                            ],
                            zeroOrMoreTimesPartNames: [],
                            encoding: { part in
                                switch part {
                                case let .info(wrapped):
                                    var headerFields: HTTPTypes.HTTPFields = .init()
                                    let value = wrapped.payload
                                    let body = try converter.setRequiredRequestBodyAsJSON(
                                        value.body,
                                        headerFields: &headerFields,
                                        contentType: "application/json; charset=utf-8"
                                    )
                                    return .init(
                                        name: "info",
                                        filename: wrapped.filename,
                                        headerFields: headerFields,
                                        body: body
                                    )
                                case let .undocumented(value):
                                    return value
                                }
                            }
                        )
                    }
                    return (request, body)
                }
                """,
            server: """
                { request, requestBody, metadata in
                    let contentType = converter.extractContentTypeIfPresent(in: request.headerFields)
                    let body: Operations.post_sol_foo.Input.Body
                    let chosenContentType = try converter.bestContentType(
                        received: contentType,
                        options: [
                            "multipart/form-data"
                        ]
                    )
                    switch chosenContentType {
                    case "multipart/form-data":
                        body = try converter.getRequiredRequestBodyAsMultipart(
                            OpenAPIRuntime.MultipartBody<Operations.post_sol_foo.Input.Body.multipartFormPayload>.self,
                            from: requestBody,
                            transforming: { value in
                                .multipartForm(value)
                            },
                            boundary: contentType.requiredBoundary(),
                            allowsUnknownParts: true,
                            requiredExactlyOncePartNames: [],
                            requiredAtLeastOncePartNames: [],
                            atMostOncePartNames: [
                                "info"
                            ],
                            zeroOrMoreTimesPartNames: [],
                            decoding: { part in
                                let headerFields = part.headerFields
                                let (name, filename) = try converter.extractContentDispositionNameAndFilename(in: headerFields)
                                switch name {
                                case "info":
                                    try converter.verifyContentTypeIfPresent(
                                        in: headerFields,
                                        matches: "application/json"
                                    )
                                    let body = try await converter.getRequiredRequestBodyAsJSON(
                                        Components.Schemas.Info.self,
                                        from: part.body,
                                        transforming: {
                                            $0
                                        }
                                    )
                                    return .info(.init(
                                        payload: .init(body: body),
                                        filename: filename
                                    ))
                                default:
                                    return .undocumented(part)
                                }
                            }
                        )
                    default:
                        preconditionFailure("bestContentType chose an invalid content type.")
                    }
                    return Operations.post_sol_foo.Input(body: body)
                }
                """
        )
    }

    func testRequestMultipartBodyReferencedSchema() throws {
        try self.assertRequestInTypesClientServerTranslation(
            """
            /foo:
              post:
                requestBody:
                  required: true
                  content:
                    multipart/form-data:
                      schema:
                        $ref: '#/components/schemas/Multipet'
                responses:
                  default:
                    description: Response
            """,
            """
            schemas:
              Multipet:
                type: object
                properties:
                  log:
                    type: string
                required:
                  - log
            """,
            input: """
                public struct Input: Sendable, Hashable {
                    @frozen public enum Body: Sendable, Hashable {
                        case multipartForm(OpenAPIRuntime.MultipartBody<Components.Schemas.Multipet>)
                    }
                    public var body: Operations.post_sol_foo.Input.Body
                    public init(body: Operations.post_sol_foo.Input.Body) {
                        self.body = body
                    }
                }
                """,
            schemas: """
                public enum Schemas {
                    @frozen public enum Multipet: Sendable, Hashable {
                        public struct logPayload: Sendable, Hashable {
                            public var body: OpenAPIRuntime.HTTPBody
                            public init(body: OpenAPIRuntime.HTTPBody) {
                                self.body = body
                            }
                        }
                        case log(OpenAPIRuntime.MultipartPart<Components.Schemas.Multipet.logPayload>)
                        case undocumented(OpenAPIRuntime.MultipartRawPart)
                    }
                }
                """,
            client: """
                { input in
                    let path = try converter.renderedPath(
                        template: "/foo",
                        parameters: []
                    )
                    var request: HTTPTypes.HTTPRequest = .init(
                        soar_path: path,
                        method: .post
                    )
                    suppressMutabilityWarning(&request)
                    let body: OpenAPIRuntime.HTTPBody?
                    switch input.body {
                    case let .multipartForm(value):
                        body = try converter.setRequiredRequestBodyAsMultipart(
                            value,
                            headerFields: &request.headerFields,
                            contentType: "multipart/form-data",
                            allowsUnknownParts: true,
                            requiredExactlyOncePartNames: [
                                "log"
                            ],
                            requiredAtLeastOncePartNames: [],
                            atMostOncePartNames: [],
                            zeroOrMoreTimesPartNames: [],
                            encoding: { part in
                                switch part {
                                case let .log(wrapped):
                                    var headerFields: HTTPTypes.HTTPFields = .init()
                                    let value = wrapped.payload
                                    let body = try converter.setRequiredRequestBodyAsBinary(
                                        value.body,
                                        headerFields: &headerFields,
                                        contentType: "text/plain"
                                    )
                                    return .init(
                                        name: "log",
                                        filename: wrapped.filename,
                                        headerFields: headerFields,
                                        body: body
                                    )
                                case let .undocumented(value):
                                    return value
                                }
                            }
                        )
                    }
                    return (request, body)
                }
                """,
            server: """
                { request, requestBody, metadata in
                    let contentType = converter.extractContentTypeIfPresent(in: request.headerFields)
                    let body: Operations.post_sol_foo.Input.Body
                    let chosenContentType = try converter.bestContentType(
                        received: contentType,
                        options: [
                            "multipart/form-data"
                        ]
                    )
                    switch chosenContentType {
                    case "multipart/form-data":
                        body = try converter.getRequiredRequestBodyAsMultipart(
                            OpenAPIRuntime.MultipartBody<Components.Schemas.Multipet>.self,
                            from: requestBody,
                            transforming: { value in
                                .multipartForm(value)
                            },
                            boundary: contentType.requiredBoundary(),
                            allowsUnknownParts: true,
                            requiredExactlyOncePartNames: [
                                "log"
                            ],
                            requiredAtLeastOncePartNames: [],
                            atMostOncePartNames: [],
                            zeroOrMoreTimesPartNames: [],
                            decoding: { part in
                                let headerFields = part.headerFields
                                let (name, filename) = try converter.extractContentDispositionNameAndFilename(in: headerFields)
                                switch name {
                                case "log":
                                    try converter.verifyContentTypeIfPresent(
                                        in: headerFields,
                                        matches: "text/plain"
                                    )
                                    let body = try converter.getRequiredRequestBodyAsBinary(
                                        OpenAPIRuntime.HTTPBody.self,
                                        from: part.body,
                                        transforming: {
                                            $0
                                        }
                                    )
                                    return .log(.init(
                                        payload: .init(body: body),
                                        filename: filename
                                    ))
                                default:
                                    return .undocumented(part)
                                }
                            }
                        )
                    default:
                        preconditionFailure("bestContentType chose an invalid content type.")
                    }
                    return Operations.post_sol_foo.Input(body: body)
                }
                """
        )
    }

    func testRequestMultipartBodyReferencedSchemaWithEncoding() throws {
        try self.assertRequestInTypesClientServerTranslation(
            """
            /foo:
              post:
                requestBody:
                  required: true
                  content:
                    multipart/form-data:
                      schema:
                        $ref: '#/components/schemas/Multipet'
                      encoding:
                        log:
                          headers:
                            x-log-type:
                              schema:
                                type: string
                responses:
                  default:
                    description: Response
            """,
            """
            schemas:
              Multipet:
                type: object
                properties:
                  log:
                    type: string
                required:
                  - log
            """,
            input: """
                public struct Input: Sendable, Hashable {
                    @frozen public enum Body: Sendable, Hashable {
                        @frozen public enum multipartFormPayload: Sendable, Hashable {
                            public struct logPayload: Sendable, Hashable {
                                public struct Headers: Sendable, Hashable {
                                    public var x_hyphen_log_hyphen_type: Swift.String?
                                    public init(x_hyphen_log_hyphen_type: Swift.String? = nil) {
                                        self.x_hyphen_log_hyphen_type = x_hyphen_log_hyphen_type
                                    }
                                }
                                public var headers: Operations.post_sol_foo.Input.Body.multipartFormPayload.logPayload.Headers
                                public var body: OpenAPIRuntime.HTTPBody
                                public init(
                                    headers: Operations.post_sol_foo.Input.Body.multipartFormPayload.logPayload.Headers = .init(),
                                    body: OpenAPIRuntime.HTTPBody
                                ) {
                                    self.headers = headers
                                    self.body = body
                                }
                            }
                            case log(OpenAPIRuntime.MultipartPart<Operations.post_sol_foo.Input.Body.multipartFormPayload.logPayload>)
                            case undocumented(OpenAPIRuntime.MultipartRawPart)
                        }
                        case multipartForm(OpenAPIRuntime.MultipartBody<Operations.post_sol_foo.Input.Body.multipartFormPayload>)
                    }
                    public var body: Operations.post_sol_foo.Input.Body
                    public init(body: Operations.post_sol_foo.Input.Body) {
                        self.body = body
                    }
                }
                """,
            schemas: """
                public enum Schemas {
                    @frozen public enum Multipet: Sendable, Hashable {
                        public struct logPayload: Sendable, Hashable {
                            public var body: OpenAPIRuntime.HTTPBody
                            public init(body: OpenAPIRuntime.HTTPBody) {
                                self.body = body
                            }
                        }
                        case log(OpenAPIRuntime.MultipartPart<Components.Schemas.Multipet.logPayload>)
                        case undocumented(OpenAPIRuntime.MultipartRawPart)
                    }
                }
                """,
            client: """
                { input in
                    let path = try converter.renderedPath(
                        template: "/foo",
                        parameters: []
                    )
                    var request: HTTPTypes.HTTPRequest = .init(
                        soar_path: path,
                        method: .post
                    )
                    suppressMutabilityWarning(&request)
                    let body: OpenAPIRuntime.HTTPBody?
                    switch input.body {
                    case let .multipartForm(value):
                        body = try converter.setRequiredRequestBodyAsMultipart(
                            value,
                            headerFields: &request.headerFields,
                            contentType: "multipart/form-data",
                            allowsUnknownParts: true,
                            requiredExactlyOncePartNames: [
                                "log"
                            ],
                            requiredAtLeastOncePartNames: [],
                            atMostOncePartNames: [],
                            zeroOrMoreTimesPartNames: [],
                            encoding: { part in
                                switch part {
                                case let .log(wrapped):
                                    var headerFields: HTTPTypes.HTTPFields = .init()
                                    let value = wrapped.payload
                                    try converter.setHeaderFieldAsURI(
                                        in: &headerFields,
                                        name: "x-log-type",
                                        value: value.headers.x_hyphen_log_hyphen_type
                                    )
                                    let body = try converter.setRequiredRequestBodyAsBinary(
                                        value.body,
                                        headerFields: &headerFields,
                                        contentType: "text/plain"
                                    )
                                    return .init(
                                        name: "log",
                                        filename: wrapped.filename,
                                        headerFields: headerFields,
                                        body: body
                                    )
                                case let .undocumented(value):
                                    return value
                                }
                            }
                        )
                    }
                    return (request, body)
                }
                """,
            server: """
                { request, requestBody, metadata in
                    let contentType = converter.extractContentTypeIfPresent(in: request.headerFields)
                    let body: Operations.post_sol_foo.Input.Body
                    let chosenContentType = try converter.bestContentType(
                        received: contentType,
                        options: [
                            "multipart/form-data"
                        ]
                    )
                    switch chosenContentType {
                    case "multipart/form-data":
                        body = try converter.getRequiredRequestBodyAsMultipart(
                            OpenAPIRuntime.MultipartBody<Operations.post_sol_foo.Input.Body.multipartFormPayload>.self,
                            from: requestBody,
                            transforming: { value in
                                .multipartForm(value)
                            },
                            boundary: contentType.requiredBoundary(),
                            allowsUnknownParts: true,
                            requiredExactlyOncePartNames: [
                                "log"
                            ],
                            requiredAtLeastOncePartNames: [],
                            atMostOncePartNames: [],
                            zeroOrMoreTimesPartNames: [],
                            decoding: { part in
                                let headerFields = part.headerFields
                                let (name, filename) = try converter.extractContentDispositionNameAndFilename(in: headerFields)
                                switch name {
                                case "log":
                                    let headers: Operations.post_sol_foo.Input.Body.multipartFormPayload.logPayload.Headers = .init(x_hyphen_log_hyphen_type: try converter.getOptionalHeaderFieldAsURI(
                                        in: headerFields,
                                        name: "x-log-type",
                                        as: Swift.String.self
                                    ))
                                    try converter.verifyContentTypeIfPresent(
                                        in: headerFields,
                                        matches: "text/plain"
                                    )
                                    let body = try converter.getRequiredRequestBodyAsBinary(
                                        OpenAPIRuntime.HTTPBody.self,
                                        from: part.body,
                                        transforming: {
                                            $0
                                        }
                                    )
                                    return .log(.init(
                                        payload: .init(
                                            headers: headers,
                                            body: body
                                        ),
                                        filename: filename
                                    ))
                                default:
                                    return .undocumented(part)
                                }
                            }
                        )
                    default:
                        preconditionFailure("bestContentType chose an invalid content type.")
                    }
                    return Operations.post_sol_foo.Input(body: body)
                }
                """
        )
    }

    func testRequestMultipartBodyFragment() throws {
        try self.assertRequestInTypesClientServerTranslation(
            """
            /foo:
              post:
                requestBody:
                  required: true
                  content:
                    multipart/form-data: {}
                responses:
                  default:
                    description: Response
            """,
            input: """
                public struct Input: Sendable, Hashable {
                    @frozen public enum Body: Sendable, Hashable {
                        @frozen public enum multipartFormPayload: Sendable, Hashable {
                            case undocumented(OpenAPIRuntime.MultipartRawPart)
                        }
                        case multipartForm(OpenAPIRuntime.MultipartBody<Operations.post_sol_foo.Input.Body.multipartFormPayload>)
                    }
                    public var body: Operations.post_sol_foo.Input.Body
                    public init(body: Operations.post_sol_foo.Input.Body) {
                        self.body = body
                    }
                }
                """,
            client: """
                { input in
                    let path = try converter.renderedPath(
                        template: "/foo",
                        parameters: []
                    )
                    var request: HTTPTypes.HTTPRequest = .init(
                        soar_path: path,
                        method: .post
                    )
                    suppressMutabilityWarning(&request)
                    let body: OpenAPIRuntime.HTTPBody?
                    switch input.body {
                    case let .multipartForm(value):
                        body = try converter.setRequiredRequestBodyAsMultipart(
                            value,
                            headerFields: &request.headerFields,
                            contentType: "multipart/form-data",
                            allowsUnknownParts: true,
                            requiredExactlyOncePartNames: [],
                            requiredAtLeastOncePartNames: [],
                            atMostOncePartNames: [],
                            zeroOrMoreTimesPartNames: [],
                            encoding: { part in
                                switch part {
                                case let .undocumented(value):
                                    return value
                                }
                            }
                        )
                    }
                    return (request, body)
                }
                """,
            server: """
                { request, requestBody, metadata in
                    let contentType = converter.extractContentTypeIfPresent(in: request.headerFields)
                    let body: Operations.post_sol_foo.Input.Body
                    let chosenContentType = try converter.bestContentType(
                        received: contentType,
                        options: [
                            "multipart/form-data"
                        ]
                    )
                    switch chosenContentType {
                    case "multipart/form-data":
                        body = try converter.getRequiredRequestBodyAsMultipart(
                            OpenAPIRuntime.MultipartBody<Operations.post_sol_foo.Input.Body.multipartFormPayload>.self,
                            from: requestBody,
                            transforming: { value in
                                .multipartForm(value)
                            },
                            boundary: contentType.requiredBoundary(),
                            allowsUnknownParts: true,
                            requiredExactlyOncePartNames: [],
                            requiredAtLeastOncePartNames: [],
                            atMostOncePartNames: [],
                            zeroOrMoreTimesPartNames: [],
                            decoding: { part in
                                let headerFields = part.headerFields
                                let (name, _) = try converter.extractContentDispositionNameAndFilename(in: headerFields)
                                switch name {
                                default:
                                    return .undocumented(part)
                                }
                            }
                        )
                    default:
                        preconditionFailure("bestContentType chose an invalid content type.")
                    }
                    return Operations.post_sol_foo.Input(body: body)
                }
                """
        )
    }

    func testRequestMultipartBodyAdditionalPropertiesTrue() throws {
        try self.assertRequestInTypesClientServerTranslation(
            """
            /foo:
              post:
                requestBody:
                  required: true
                  content:
                    multipart/form-data:
                      schema:
                        type: object
                        additionalProperties: true
                responses:
                  default:
                    description: Response
            """,
            input: """
                public struct Input: Sendable, Hashable {
                    @frozen public enum Body: Sendable, Hashable {
                        @frozen public enum multipartFormPayload: Sendable, Hashable {
                            case other(OpenAPIRuntime.MultipartRawPart)
                        }
                        case multipartForm(OpenAPIRuntime.MultipartBody<Operations.post_sol_foo.Input.Body.multipartFormPayload>)
                    }
                    public var body: Operations.post_sol_foo.Input.Body
                    public init(body: Operations.post_sol_foo.Input.Body) {
                        self.body = body
                    }
                }
                """,
            client: """
                { input in
                    let path = try converter.renderedPath(
                        template: "/foo",
                        parameters: []
                    )
                    var request: HTTPTypes.HTTPRequest = .init(
                        soar_path: path,
                        method: .post
                    )
                    suppressMutabilityWarning(&request)
                    let body: OpenAPIRuntime.HTTPBody?
                    switch input.body {
                    case let .multipartForm(value):
                        body = try converter.setRequiredRequestBodyAsMultipart(
                            value,
                            headerFields: &request.headerFields,
                            contentType: "multipart/form-data",
                            allowsUnknownParts: true,
                            requiredExactlyOncePartNames: [],
                            requiredAtLeastOncePartNames: [],
                            atMostOncePartNames: [],
                            zeroOrMoreTimesPartNames: [],
                            encoding: { part in
                                switch part {
                                case let .other(value):
                                    return value
                                }
                            }
                        )
                    }
                    return (request, body)
                }
                """,
            server: """
                { request, requestBody, metadata in
                    let contentType = converter.extractContentTypeIfPresent(in: request.headerFields)
                    let body: Operations.post_sol_foo.Input.Body
                    let chosenContentType = try converter.bestContentType(
                        received: contentType,
                        options: [
                            "multipart/form-data"
                        ]
                    )
                    switch chosenContentType {
                    case "multipart/form-data":
                        body = try converter.getRequiredRequestBodyAsMultipart(
                            OpenAPIRuntime.MultipartBody<Operations.post_sol_foo.Input.Body.multipartFormPayload>.self,
                            from: requestBody,
                            transforming: { value in
                                .multipartForm(value)
                            },
                            boundary: contentType.requiredBoundary(),
                            allowsUnknownParts: true,
                            requiredExactlyOncePartNames: [],
                            requiredAtLeastOncePartNames: [],
                            atMostOncePartNames: [],
                            zeroOrMoreTimesPartNames: [],
                            decoding: { part in
                                let headerFields = part.headerFields
                                let (name, _) = try converter.extractContentDispositionNameAndFilename(in: headerFields)
                                switch name {
                                default:
                                    return .other(part)
                                }
                            }
                        )
                    default:
                        preconditionFailure("bestContentType chose an invalid content type.")
                    }
                    return Operations.post_sol_foo.Input(body: body)
                }
                """
        )
    }

    func testRequestMultipartBodyAdditionalPropertiesFalse() throws {
        try self.assertRequestInTypesClientServerTranslation(
            """
            /foo:
              post:
                requestBody:
                  required: true
                  content:
                    multipart/form-data:
                      schema:
                        type: object
                        properties:
                          log:
                            type: string
                        required:
                          - log
                        additionalProperties: false
                responses:
                  default:
                    description: Response
            """,
            input: """
                public struct Input: Sendable, Hashable {
                    @frozen public enum Body: Sendable, Hashable {
                        @frozen public enum multipartFormPayload: Sendable, Hashable {
                            public struct logPayload: Sendable, Hashable {
                                public var body: OpenAPIRuntime.HTTPBody
                                public init(body: OpenAPIRuntime.HTTPBody) {
                                    self.body = body
                                }
                            }
                            case log(OpenAPIRuntime.MultipartPart<Operations.post_sol_foo.Input.Body.multipartFormPayload.logPayload>)
                        }
                        case multipartForm(OpenAPIRuntime.MultipartBody<Operations.post_sol_foo.Input.Body.multipartFormPayload>)
                    }
                    public var body: Operations.post_sol_foo.Input.Body
                    public init(body: Operations.post_sol_foo.Input.Body) {
                        self.body = body
                    }
                }
                """,
            client: """
                { input in
                    let path = try converter.renderedPath(
                        template: "/foo",
                        parameters: []
                    )
                    var request: HTTPTypes.HTTPRequest = .init(
                        soar_path: path,
                        method: .post
                    )
                    suppressMutabilityWarning(&request)
                    let body: OpenAPIRuntime.HTTPBody?
                    switch input.body {
                    case let .multipartForm(value):
                        body = try converter.setRequiredRequestBodyAsMultipart(
                            value,
                            headerFields: &request.headerFields,
                            contentType: "multipart/form-data",
                            allowsUnknownParts: false,
                            requiredExactlyOncePartNames: [
                                "log"
                            ],
                            requiredAtLeastOncePartNames: [],
                            atMostOncePartNames: [],
                            zeroOrMoreTimesPartNames: [],
                            encoding: { part in
                                switch part {
                                case let .log(wrapped):
                                    var headerFields: HTTPTypes.HTTPFields = .init()
                                    let value = wrapped.payload
                                    let body = try converter.setRequiredRequestBodyAsBinary(
                                        value.body,
                                        headerFields: &headerFields,
                                        contentType: "text/plain"
                                    )
                                    return .init(
                                        name: "log",
                                        filename: wrapped.filename,
                                        headerFields: headerFields,
                                        body: body
                                    )
                                }
                            }
                        )
                    }
                    return (request, body)
                }
                """,
            server: """
                { request, requestBody, metadata in
                    let contentType = converter.extractContentTypeIfPresent(in: request.headerFields)
                    let body: Operations.post_sol_foo.Input.Body
                    let chosenContentType = try converter.bestContentType(
                        received: contentType,
                        options: [
                            "multipart/form-data"
                        ]
                    )
                    switch chosenContentType {
                    case "multipart/form-data":
                        body = try converter.getRequiredRequestBodyAsMultipart(
                            OpenAPIRuntime.MultipartBody<Operations.post_sol_foo.Input.Body.multipartFormPayload>.self,
                            from: requestBody,
                            transforming: { value in
                                .multipartForm(value)
                            },
                            boundary: contentType.requiredBoundary(),
                            allowsUnknownParts: false,
                            requiredExactlyOncePartNames: [
                                "log"
                            ],
                            requiredAtLeastOncePartNames: [],
                            atMostOncePartNames: [],
                            zeroOrMoreTimesPartNames: [],
                            decoding: { part in
                                let headerFields = part.headerFields
                                let (name, filename) = try converter.extractContentDispositionNameAndFilename(in: headerFields)
                                switch name {
                                case "log":
                                    try converter.verifyContentTypeIfPresent(
                                        in: headerFields,
                                        matches: "text/plain"
                                    )
                                    let body = try converter.getRequiredRequestBodyAsBinary(
                                        OpenAPIRuntime.HTTPBody.self,
                                        from: part.body,
                                        transforming: {
                                            $0
                                        }
                                    )
                                    return .log(.init(
                                        payload: .init(body: body),
                                        filename: filename
                                    ))
                                default:
                                    preconditionFailure("Unknown part should be rejected by multipart validation.")
                                }
                            }
                        )
                    default:
                        preconditionFailure("bestContentType chose an invalid content type.")
                    }
                    return Operations.post_sol_foo.Input(body: body)
                }
                """
        )
    }

    func testRequestMultipartBodyAdditionalPropertiesSchemaInline() throws {
        try self.assertRequestInTypesClientServerTranslation(
            """
            /foo:
              post:
                requestBody:
                  required: true
                  content:
                    multipart/form-data:
                      schema:
                        type: object
                        properties:
                          log:
                            type: string
                        required:
                          - log
                        additionalProperties:
                          type: object
                          properties:
                            foo:
                              type: string
                responses:
                  default:
                    description: Response
            """,
            input: """
                public struct Input: Sendable, Hashable {
                    @frozen public enum Body: Sendable, Hashable {
                        @frozen public enum multipartFormPayload: Sendable, Hashable {
                            public struct logPayload: Sendable, Hashable {
                                public var body: OpenAPIRuntime.HTTPBody
                                public init(body: OpenAPIRuntime.HTTPBody) {
                                    self.body = body
                                }
                            }
                            case log(OpenAPIRuntime.MultipartPart<Operations.post_sol_foo.Input.Body.multipartFormPayload.logPayload>)
                            public struct additionalPropertiesPayload: Codable, Hashable, Sendable {
                                public var foo: Swift.String?
                                public init(foo: Swift.String? = nil) {
                                    self.foo = foo
                                }
                                public enum CodingKeys: String, CodingKey {
                                    case foo
                                }
                            }
                            case additionalProperties(OpenAPIRuntime.MultipartDynamicallyNamedPart<Operations.post_sol_foo.Input.Body.multipartFormPayload.additionalPropertiesPayload>)
                        }
                        case multipartForm(OpenAPIRuntime.MultipartBody<Operations.post_sol_foo.Input.Body.multipartFormPayload>)
                    }
                    public var body: Operations.post_sol_foo.Input.Body
                    public init(body: Operations.post_sol_foo.Input.Body) {
                        self.body = body
                    }
                }
                """,
            client: """
                { input in
                    let path = try converter.renderedPath(
                        template: "/foo",
                        parameters: []
                    )
                    var request: HTTPTypes.HTTPRequest = .init(
                        soar_path: path,
                        method: .post
                    )
                    suppressMutabilityWarning(&request)
                    let body: OpenAPIRuntime.HTTPBody?
                    switch input.body {
                    case let .multipartForm(value):
                        body = try converter.setRequiredRequestBodyAsMultipart(
                            value,
                            headerFields: &request.headerFields,
                            contentType: "multipart/form-data",
                            allowsUnknownParts: true,
                            requiredExactlyOncePartNames: [
                                "log"
                            ],
                            requiredAtLeastOncePartNames: [],
                            atMostOncePartNames: [],
                            zeroOrMoreTimesPartNames: [],
                            encoding: { part in
                                switch part {
                                case let .log(wrapped):
                                    var headerFields: HTTPTypes.HTTPFields = .init()
                                    let value = wrapped.payload
                                    let body = try converter.setRequiredRequestBodyAsBinary(
                                        value.body,
                                        headerFields: &headerFields,
                                        contentType: "text/plain"
                                    )
                                    return .init(
                                        name: "log",
                                        filename: wrapped.filename,
                                        headerFields: headerFields,
                                        body: body
                                    )
                                case let .additionalProperties(wrapped):
                                    var headerFields: HTTPTypes.HTTPFields = .init()
                                    let value = wrapped.payload
                                    let body = try converter.setRequiredRequestBodyAsJSON(
                                        value,
                                        headerFields: &headerFields,
                                        contentType: "application/json; charset=utf-8"
                                    )
                                    return .init(
                                        name: wrapped.name,
                                        filename: wrapped.filename,
                                        headerFields: headerFields,
                                        body: body
                                    )
                                }
                            }
                        )
                    }
                    return (request, body)
                }
                """,
            server: """
                { request, requestBody, metadata in
                    let contentType = converter.extractContentTypeIfPresent(in: request.headerFields)
                    let body: Operations.post_sol_foo.Input.Body
                    let chosenContentType = try converter.bestContentType(
                        received: contentType,
                        options: [
                            "multipart/form-data"
                        ]
                    )
                    switch chosenContentType {
                    case "multipart/form-data":
                        body = try converter.getRequiredRequestBodyAsMultipart(
                            OpenAPIRuntime.MultipartBody<Operations.post_sol_foo.Input.Body.multipartFormPayload>.self,
                            from: requestBody,
                            transforming: { value in
                                .multipartForm(value)
                            },
                            boundary: contentType.requiredBoundary(),
                            allowsUnknownParts: true,
                            requiredExactlyOncePartNames: [
                                "log"
                            ],
                            requiredAtLeastOncePartNames: [],
                            atMostOncePartNames: [],
                            zeroOrMoreTimesPartNames: [],
                            decoding: { part in
                                let headerFields = part.headerFields
                                let (name, filename) = try converter.extractContentDispositionNameAndFilename(in: headerFields)
                                switch name {
                                case "log":
                                    try converter.verifyContentTypeIfPresent(
                                        in: headerFields,
                                        matches: "text/plain"
                                    )
                                    let body = try converter.getRequiredRequestBodyAsBinary(
                                        OpenAPIRuntime.HTTPBody.self,
                                        from: part.body,
                                        transforming: {
                                            $0
                                        }
                                    )
                                    return .log(.init(
                                        payload: .init(body: body),
                                        filename: filename
                                    ))
                                default:
                                    try converter.verifyContentTypeIfPresent(
                                        in: headerFields,
                                        matches: "application/json"
                                    )
                                    let body = try await converter.getRequiredRequestBodyAsJSON(
                                        Operations.post_sol_foo.Input.Body.multipartFormPayload.additionalPropertiesPayload.self,
                                        from: part.body,
                                        transforming: {
                                            $0
                                        }
                                    )
                                    return .additionalProperties(.init(
                                        payload: body,
                                        filename: filename,
                                        name: name
                                    ))
                                }
                            }
                        )
                    default:
                        preconditionFailure("bestContentType chose an invalid content type.")
                    }
                    return Operations.post_sol_foo.Input(body: body)
                }
                """
        )
    }

    func testRequestMultipartBodyAdditionalPropertiesSchemaReferenced() throws {
        try self.assertRequestInTypesClientServerTranslation(
            """
            /foo:
              post:
                requestBody:
                  required: true
                  content:
                    multipart/form-data:
                      schema:
                        type: object
                        properties:
                          log:
                            type: string
                        required:
                          - log
                        additionalProperties:
                          $ref: '#/components/schemas/AssociatedValue'
                responses:
                  default:
                    description: Response
            """,
            """
            schemas:
              AssociatedValue:
                type: object
                properties:
                  foo:
                    type: string
            """,
            input: """
                public struct Input: Sendable, Hashable {
                    @frozen public enum Body: Sendable, Hashable {
                        @frozen public enum multipartFormPayload: Sendable, Hashable {
                            public struct logPayload: Sendable, Hashable {
                                public var body: OpenAPIRuntime.HTTPBody
                                public init(body: OpenAPIRuntime.HTTPBody) {
                                    self.body = body
                                }
                            }
                            case log(OpenAPIRuntime.MultipartPart<Operations.post_sol_foo.Input.Body.multipartFormPayload.logPayload>)
                            case additionalProperties(OpenAPIRuntime.MultipartDynamicallyNamedPart<Components.Schemas.AssociatedValue>)
                        }
                        case multipartForm(OpenAPIRuntime.MultipartBody<Operations.post_sol_foo.Input.Body.multipartFormPayload>)
                    }
                    public var body: Operations.post_sol_foo.Input.Body
                    public init(body: Operations.post_sol_foo.Input.Body) {
                        self.body = body
                    }
                }
                """,
            client: """
                { input in
                    let path = try converter.renderedPath(
                        template: "/foo",
                        parameters: []
                    )
                    var request: HTTPTypes.HTTPRequest = .init(
                        soar_path: path,
                        method: .post
                    )
                    suppressMutabilityWarning(&request)
                    let body: OpenAPIRuntime.HTTPBody?
                    switch input.body {
                    case let .multipartForm(value):
                        body = try converter.setRequiredRequestBodyAsMultipart(
                            value,
                            headerFields: &request.headerFields,
                            contentType: "multipart/form-data",
                            allowsUnknownParts: true,
                            requiredExactlyOncePartNames: [
                                "log"
                            ],
                            requiredAtLeastOncePartNames: [],
                            atMostOncePartNames: [],
                            zeroOrMoreTimesPartNames: [],
                            encoding: { part in
                                switch part {
                                case let .log(wrapped):
                                    var headerFields: HTTPTypes.HTTPFields = .init()
                                    let value = wrapped.payload
                                    let body = try converter.setRequiredRequestBodyAsBinary(
                                        value.body,
                                        headerFields: &headerFields,
                                        contentType: "text/plain"
                                    )
                                    return .init(
                                        name: "log",
                                        filename: wrapped.filename,
                                        headerFields: headerFields,
                                        body: body
                                    )
                                case let .additionalProperties(wrapped):
                                    var headerFields: HTTPTypes.HTTPFields = .init()
                                    let value = wrapped.payload
                                    let body = try converter.setRequiredRequestBodyAsJSON(
                                        value,
                                        headerFields: &headerFields,
                                        contentType: "application/json; charset=utf-8"
                                    )
                                    return .init(
                                        name: wrapped.name,
                                        filename: wrapped.filename,
                                        headerFields: headerFields,
                                        body: body
                                    )
                                }
                            }
                        )
                    }
                    return (request, body)
                }
                """,
            server: """
                { request, requestBody, metadata in
                    let contentType = converter.extractContentTypeIfPresent(in: request.headerFields)
                    let body: Operations.post_sol_foo.Input.Body
                    let chosenContentType = try converter.bestContentType(
                        received: contentType,
                        options: [
                            "multipart/form-data"
                        ]
                    )
                    switch chosenContentType {
                    case "multipart/form-data":
                        body = try converter.getRequiredRequestBodyAsMultipart(
                            OpenAPIRuntime.MultipartBody<Operations.post_sol_foo.Input.Body.multipartFormPayload>.self,
                            from: requestBody,
                            transforming: { value in
                                .multipartForm(value)
                            },
                            boundary: contentType.requiredBoundary(),
                            allowsUnknownParts: true,
                            requiredExactlyOncePartNames: [
                                "log"
                            ],
                            requiredAtLeastOncePartNames: [],
                            atMostOncePartNames: [],
                            zeroOrMoreTimesPartNames: [],
                            decoding: { part in
                                let headerFields = part.headerFields
                                let (name, filename) = try converter.extractContentDispositionNameAndFilename(in: headerFields)
                                switch name {
                                case "log":
                                    try converter.verifyContentTypeIfPresent(
                                        in: headerFields,
                                        matches: "text/plain"
                                    )
                                    let body = try converter.getRequiredRequestBodyAsBinary(
                                        OpenAPIRuntime.HTTPBody.self,
                                        from: part.body,
                                        transforming: {
                                            $0
                                        }
                                    )
                                    return .log(.init(
                                        payload: .init(body: body),
                                        filename: filename
                                    ))
                                default:
                                    try converter.verifyContentTypeIfPresent(
                                        in: headerFields,
                                        matches: "application/json"
                                    )
                                    let body = try await converter.getRequiredRequestBodyAsJSON(
                                        Components.Schemas.AssociatedValue.self,
                                        from: part.body,
                                        transforming: {
                                            $0
                                        }
                                    )
                                    return .additionalProperties(.init(
                                        payload: body,
                                        filename: filename,
                                        name: name
                                    ))
                                }
                            }
                        )
                    default:
                        preconditionFailure("bestContentType chose an invalid content type.")
                    }
                    return Operations.post_sol_foo.Input(body: body)
                }
                """
        )
    }

    func testRequestMultipartBodyAdditionalPropertiesSchemaBuiltin() throws {
        try self.assertRequestInTypesClientServerTranslation(
            """
            /foo:
              post:
                requestBody:
                  required: true
                  content:
                    multipart/form-data:
                      schema:
                        type: object
                        additionalProperties:
                          type: string
                responses:
                  default:
                    description: Response
            """,
            input: """
                public struct Input: Sendable, Hashable {
                    @frozen public enum Body: Sendable, Hashable {
                        @frozen public enum multipartFormPayload: Sendable, Hashable {
                            case additionalProperties(OpenAPIRuntime.MultipartDynamicallyNamedPart<OpenAPIRuntime.HTTPBody>)
                        }
                        case multipartForm(OpenAPIRuntime.MultipartBody<Operations.post_sol_foo.Input.Body.multipartFormPayload>)
                    }
                    public var body: Operations.post_sol_foo.Input.Body
                    public init(body: Operations.post_sol_foo.Input.Body) {
                        self.body = body
                    }
                }
                """,
            client: """
                { input in
                    let path = try converter.renderedPath(
                        template: "/foo",
                        parameters: []
                    )
                    var request: HTTPTypes.HTTPRequest = .init(
                        soar_path: path,
                        method: .post
                    )
                    suppressMutabilityWarning(&request)
                    let body: OpenAPIRuntime.HTTPBody?
                    switch input.body {
                    case let .multipartForm(value):
                        body = try converter.setRequiredRequestBodyAsMultipart(
                            value,
                            headerFields: &request.headerFields,
                            contentType: "multipart/form-data",
                            allowsUnknownParts: true,
                            requiredExactlyOncePartNames: [],
                            requiredAtLeastOncePartNames: [],
                            atMostOncePartNames: [],
                            zeroOrMoreTimesPartNames: [],
                            encoding: { part in
                                switch part {
                                case let .additionalProperties(wrapped):
                                    var headerFields: HTTPTypes.HTTPFields = .init()
                                    let value = wrapped.payload
                                    let body = try converter.setRequiredRequestBodyAsBinary(
                                        value,
                                        headerFields: &headerFields,
                                        contentType: "text/plain"
                                    )
                                    return .init(
                                        name: wrapped.name,
                                        filename: wrapped.filename,
                                        headerFields: headerFields,
                                        body: body
                                    )
                                }
                            }
                        )
                    }
                    return (request, body)
                }
                """,
            server: """
                { request, requestBody, metadata in
                    let contentType = converter.extractContentTypeIfPresent(in: request.headerFields)
                    let body: Operations.post_sol_foo.Input.Body
                    let chosenContentType = try converter.bestContentType(
                        received: contentType,
                        options: [
                            "multipart/form-data"
                        ]
                    )
                    switch chosenContentType {
                    case "multipart/form-data":
                        body = try converter.getRequiredRequestBodyAsMultipart(
                            OpenAPIRuntime.MultipartBody<Operations.post_sol_foo.Input.Body.multipartFormPayload>.self,
                            from: requestBody,
                            transforming: { value in
                                .multipartForm(value)
                            },
                            boundary: contentType.requiredBoundary(),
                            allowsUnknownParts: true,
                            requiredExactlyOncePartNames: [],
                            requiredAtLeastOncePartNames: [],
                            atMostOncePartNames: [],
                            zeroOrMoreTimesPartNames: [],
                            decoding: { part in
                                let headerFields = part.headerFields
                                let (name, filename) = try converter.extractContentDispositionNameAndFilename(in: headerFields)
                                switch name {
                                default:
                                    try converter.verifyContentTypeIfPresent(
                                        in: headerFields,
                                        matches: "text/plain"
                                    )
                                    let body = try converter.getRequiredRequestBodyAsBinary(
                                        OpenAPIRuntime.HTTPBody.self,
                                        from: part.body,
                                        transforming: {
                                            $0
                                        }
                                    )
                                    return .additionalProperties(.init(
                                        payload: body,
                                        filename: filename,
                                        name: name
                                    ))
                                }
                            }
                        )
                    default:
                        preconditionFailure("bestContentType chose an invalid content type.")
                    }
                    return Operations.post_sol_foo.Input(body: body)
                }
                """
        )
    }

    func testResponseMultipartReferencedResponse() throws {
        try self.assertResponseInTypesClientServerTranslation(
            """
            /foo:
              get:
                responses:
                  '200':
                    $ref: '#/components/responses/MultipartResponse'
            """,
            """
            responses:
              MultipartResponse:
                description: Multipart
                content:
                  multipart/form-data:
                    schema:
                      type: object
                      properties:
                        log:
                          type: string
            """,
            output: """
                @frozen public enum Output: Sendable, Hashable {
                    case ok(Components.Responses.MultipartResponse)
                    public var ok: Components.Responses.MultipartResponse {
                        get throws {
                            switch self {
                            case let .ok(response):
                                return response
                            default:
                                try throwUnexpectedResponseStatus(
                                    expectedStatus: "ok",
                                    response: self
                                )
                            }
                        }
                    }
                    case undocumented(statusCode: Swift.Int, OpenAPIRuntime.UndocumentedPayload)
                }
                """,
            responses: """
                public enum Responses {
                    public struct MultipartResponse: Sendable, Hashable {
                        @frozen public enum Body: Sendable, Hashable {
                            @frozen public enum multipartFormPayload: Sendable, Hashable {
                                public struct logPayload: Sendable, Hashable {
                                    public var body: OpenAPIRuntime.HTTPBody
                                    public init(body: OpenAPIRuntime.HTTPBody) {
                                        self.body = body
                                    }
                                }
                                case log(OpenAPIRuntime.MultipartPart<Components.Responses.MultipartResponse.Body.multipartFormPayload.logPayload>)
                                case undocumented(OpenAPIRuntime.MultipartRawPart)
                            }
                            case multipartForm(OpenAPIRuntime.MultipartBody<Components.Responses.MultipartResponse.Body.multipartFormPayload>)
                            public var multipartForm: OpenAPIRuntime.MultipartBody<Components.Responses.MultipartResponse.Body.multipartFormPayload> {
                                get throws {
                                    switch self {
                                    case let .multipartForm(body):
                                        return body
                                    }
                                }
                            }
                        }
                        public var body: Components.Responses.MultipartResponse.Body
                        public init(body: Components.Responses.MultipartResponse.Body) {
                            self.body = body
                        }
                    }
                }
                """,
            server: """
                { output, request in
                    switch output {
                    case let .ok(value):
                        suppressUnusedWarning(value)
                        var response = HTTPTypes.HTTPResponse(soar_statusCode: 200)
                        suppressMutabilityWarning(&response)
                        let body: OpenAPIRuntime.HTTPBody
                        switch value.body {
                        case let .multipartForm(value):
                            try converter.validateAcceptIfPresent(
                                "multipart/form-data",
                                in: request.headerFields
                            )
                            body = try converter.setResponseBodyAsMultipart(
                                value,
                                headerFields: &response.headerFields,
                                contentType: "multipart/form-data",
                                allowsUnknownParts: true,
                                requiredExactlyOncePartNames: [],
                                requiredAtLeastOncePartNames: [],
                                atMostOncePartNames: [
                                    "log"
                                ],
                                zeroOrMoreTimesPartNames: [],
                                encoding: { part in
                                    switch part {
                                    case let .log(wrapped):
                                        var headerFields: HTTPTypes.HTTPFields = .init()
                                        let value = wrapped.payload
                                        let body = try converter.setResponseBodyAsBinary(
                                            value.body,
                                            headerFields: &headerFields,
                                            contentType: "text/plain"
                                        )
                                        return .init(
                                            name: "log",
                                            filename: wrapped.filename,
                                            headerFields: headerFields,
                                            body: body
                                        )
                                    case let .undocumented(value):
                                        return value
                                    }
                                }
                            )
                        }
                        return (response, body)
                    case let .undocumented(statusCode, _):
                        return (.init(soar_statusCode: statusCode), nil)
                    }
                }
                """,
            client: """
                { response, responseBody in
                    switch response.status.code {
                    case 200:
                        let contentType = converter.extractContentTypeIfPresent(in: response.headerFields)
                        let body: Components.Responses.MultipartResponse.Body
                        let chosenContentType = try converter.bestContentType(
                            received: contentType,
                            options: [
                                "multipart/form-data"
                            ]
                        )
                        switch chosenContentType {
                        case "multipart/form-data":
                            body = try converter.getResponseBodyAsMultipart(
                                OpenAPIRuntime.MultipartBody<Components.Responses.MultipartResponse.Body.multipartFormPayload>.self,
                                from: responseBody,
                                transforming: { value in
                                    .multipartForm(value)
                                },
                                boundary: contentType.requiredBoundary(),
                                allowsUnknownParts: true,
                                requiredExactlyOncePartNames: [],
                                requiredAtLeastOncePartNames: [],
                                atMostOncePartNames: [
                                    "log"
                                ],
                                zeroOrMoreTimesPartNames: [],
                                decoding: { part in
                                    let headerFields = part.headerFields
                                    let (name, filename) = try converter.extractContentDispositionNameAndFilename(in: headerFields)
                                    switch name {
                                    case "log":
                                        try converter.verifyContentTypeIfPresent(
                                            in: headerFields,
                                            matches: "text/plain"
                                        )
                                        let body = try converter.getResponseBodyAsBinary(
                                            OpenAPIRuntime.HTTPBody.self,
                                            from: part.body,
                                            transforming: {
                                                $0
                                            }
                                        )
                                        return .log(.init(
                                            payload: .init(body: body),
                                            filename: filename
                                        ))
                                    default:
                                        return .undocumented(part)
                                    }
                                }
                            )
                        default:
                            preconditionFailure("bestContentType chose an invalid content type.")
                        }
                        return .ok(.init(body: body))
                    default:
                        return .undocumented(
                            statusCode: response.status.code,
                            .init(
                                headerFields: response.headerFields,
                                body: responseBody
                            )
                        )
                    }
                }
                """
        )
    }

    func testResponseMultipartInlineResponse() throws {
        try self.assertResponseInTypesClientServerTranslation(
            """
            /foo:
              get:
                responses:
                  '200':
                    description: Multipart
                    content:
                      multipart/form-data:
                        schema:
                          type: object
                          properties:
                            log:
                              type: string
            """,
            output: """
                @frozen public enum Output: Sendable, Hashable {
                    public struct Ok: Sendable, Hashable {
                        @frozen public enum Body: Sendable, Hashable {
                            @frozen public enum multipartFormPayload: Sendable, Hashable {
                                public struct logPayload: Sendable, Hashable {
                                    public var body: OpenAPIRuntime.HTTPBody
                                    public init(body: OpenAPIRuntime.HTTPBody) {
                                        self.body = body
                                    }
                                }
                                case log(OpenAPIRuntime.MultipartPart<Operations.get_sol_foo.Output.Ok.Body.multipartFormPayload.logPayload>)
                                case undocumented(OpenAPIRuntime.MultipartRawPart)
                            }
                            case multipartForm(OpenAPIRuntime.MultipartBody<Operations.get_sol_foo.Output.Ok.Body.multipartFormPayload>)
                            public var multipartForm: OpenAPIRuntime.MultipartBody<Operations.get_sol_foo.Output.Ok.Body.multipartFormPayload> {
                                get throws {
                                    switch self {
                                    case let .multipartForm(body):
                                        return body
                                    }
                                }
                            }
                        }
                        public var body: Operations.get_sol_foo.Output.Ok.Body
                        public init(body: Operations.get_sol_foo.Output.Ok.Body) {
                            self.body = body
                        }
                    }
                    case ok(Operations.get_sol_foo.Output.Ok)
                    public var ok: Operations.get_sol_foo.Output.Ok {
                        get throws {
                            switch self {
                            case let .ok(response):
                                return response
                            default:
                                try throwUnexpectedResponseStatus(
                                    expectedStatus: "ok",
                                    response: self
                                )
                            }
                        }
                    }
                    case undocumented(statusCode: Swift.Int, OpenAPIRuntime.UndocumentedPayload)
                }
                """,
            server: """
                { output, request in
                    switch output {
                    case let .ok(value):
                        suppressUnusedWarning(value)
                        var response = HTTPTypes.HTTPResponse(soar_statusCode: 200)
                        suppressMutabilityWarning(&response)
                        let body: OpenAPIRuntime.HTTPBody
                        switch value.body {
                        case let .multipartForm(value):
                            try converter.validateAcceptIfPresent(
                                "multipart/form-data",
                                in: request.headerFields
                            )
                            body = try converter.setResponseBodyAsMultipart(
                                value,
                                headerFields: &response.headerFields,
                                contentType: "multipart/form-data",
                                allowsUnknownParts: true,
                                requiredExactlyOncePartNames: [],
                                requiredAtLeastOncePartNames: [],
                                atMostOncePartNames: [
                                    "log"
                                ],
                                zeroOrMoreTimesPartNames: [],
                                encoding: { part in
                                    switch part {
                                    case let .log(wrapped):
                                        var headerFields: HTTPTypes.HTTPFields = .init()
                                        let value = wrapped.payload
                                        let body = try converter.setResponseBodyAsBinary(
                                            value.body,
                                            headerFields: &headerFields,
                                            contentType: "text/plain"
                                        )
                                        return .init(
                                            name: "log",
                                            filename: wrapped.filename,
                                            headerFields: headerFields,
                                            body: body
                                        )
                                    case let .undocumented(value):
                                        return value
                                    }
                                }
                            )
                        }
                        return (response, body)
                    case let .undocumented(statusCode, _):
                        return (.init(soar_statusCode: statusCode), nil)
                    }
                }
                """,
            client: """
                { response, responseBody in
                    switch response.status.code {
                    case 200:
                        let contentType = converter.extractContentTypeIfPresent(in: response.headerFields)
                        let body: Operations.get_sol_foo.Output.Ok.Body
                        let chosenContentType = try converter.bestContentType(
                            received: contentType,
                            options: [
                                "multipart/form-data"
                            ]
                        )
                        switch chosenContentType {
                        case "multipart/form-data":
                            body = try converter.getResponseBodyAsMultipart(
                                OpenAPIRuntime.MultipartBody<Operations.get_sol_foo.Output.Ok.Body.multipartFormPayload>.self,
                                from: responseBody,
                                transforming: { value in
                                    .multipartForm(value)
                                },
                                boundary: contentType.requiredBoundary(),
                                allowsUnknownParts: true,
                                requiredExactlyOncePartNames: [],
                                requiredAtLeastOncePartNames: [],
                                atMostOncePartNames: [
                                    "log"
                                ],
                                zeroOrMoreTimesPartNames: [],
                                decoding: { part in
                                    let headerFields = part.headerFields
                                    let (name, filename) = try converter.extractContentDispositionNameAndFilename(in: headerFields)
                                    switch name {
                                    case "log":
                                        try converter.verifyContentTypeIfPresent(
                                            in: headerFields,
                                            matches: "text/plain"
                                        )
                                        let body = try converter.getResponseBodyAsBinary(
                                            OpenAPIRuntime.HTTPBody.self,
                                            from: part.body,
                                            transforming: {
                                                $0
                                            }
                                        )
                                        return .log(.init(
                                            payload: .init(body: body),
                                            filename: filename
                                        ))
                                    default:
                                        return .undocumented(part)
                                    }
                                }
                            )
                        default:
                            preconditionFailure("bestContentType chose an invalid content type.")
                        }
                        return .ok(.init(body: body))
                    default:
                        return .undocumented(
                            statusCode: response.status.code,
                            .init(
                                headerFields: response.headerFields,
                                body: responseBody
                            )
                        )
                    }
                }
                """
        )
    }

    func testResponseWithExampleWithOnlyValueByte() throws {
        try self.assertResponsesTranslation(
            """
            responses:
              MyResponse:
                description: Some response
                content:
                  application/json:
                    schema:
                      type: string
                      contentEncoding: base64
                    examples:
                      application/json:
                        summary: "a hello response"
            """,
            """
            public enum Responses {
                public struct MyResponse: Sendable, Hashable {
                    @frozen public enum Body: Sendable, Hashable {
                        case json(OpenAPIRuntime.Base64EncodedData)
                        public var json: OpenAPIRuntime.Base64EncodedData {
                            get throws {
                                switch self {
                                case let .json(body):
                                    return body
                                }
                            }
                        }
                    }
                    public var body: Components.Responses.MyResponse.Body
                    public init(body: Components.Responses.MyResponse.Body) {
                        self.body = body
                    }
                }
            }
            """
        )
    }
<<<<<<< HEAD
=======

    func testServerWithNoVariables() throws {
        try self.assertServersTranslation(
            """
              - url: https://example.com/api
            """,
            """
            public enum Servers {
                public enum Server1 {
                    public static func url() throws -> Foundation.URL {
                        try Foundation.URL(
                            validatingOpenAPIServerURL: "https://example.com/api",
                            variables: []
                        )
                    }
                }
                @available(*, deprecated, renamed: "Servers.Server1.url")
                public static func server1() throws -> Foundation.URL {
                    try Foundation.URL(
                        validatingOpenAPIServerURL: "https://example.com/api",
                        variables: []
                    )
                }
            }
            """
        )
    }

    func testServerWithDefaultVariable() throws {
        try self.assertServersTranslation(
            """
              - url: '{protocol}://example.com/api'
                description: A custom domain.
                variables:
                    protocol:
                        default: https
                        description: A network protocol.
            """,
            """
            public enum Servers {
                public enum Server1 {
                    public static func url(_protocol: Swift.String = "https") throws -> Foundation.URL {
                        try Foundation.URL(
                            validatingOpenAPIServerURL: "{protocol}://example.com/api",
                            variables: [
                                .init(
                                    name: "protocol",
                                    value: _protocol
                                )
                            ]
                        )
                    }
                }
                @available(*, deprecated, renamed: "Servers.Server1.url")
                public static func server1(_protocol: Swift.String = "https") throws -> Foundation.URL {
                    try Foundation.URL(
                        validatingOpenAPIServerURL: "{protocol}://example.com/api",
                        variables: [
                            .init(
                                name: "protocol",
                                value: _protocol
                            )
                        ]
                    )
                }
            }
            """
        )
    }

    func testServerWithDefaultAndEnumVariables() throws {
        try self.assertServersTranslation(
            """
              - url: 'https://{environment}.example.com/api/{version}'
                description: A custom domain.
                variables:
                    environment:
                        enum:
                            - production
                            - sandbox
                        default: production
                    version:
                        default: v1
            """,
            """
            public enum Servers {
                public enum Server1 {
                    @frozen public enum Environment: Swift.String, Sendable {
                        case production
                        case sandbox
                    }
                    public static func url(
                        environment: Environment = .production,
                        version: Swift.String = "v1"
                    ) throws -> Foundation.URL {
                        try Foundation.URL(
                            validatingOpenAPIServerURL: "https://{environment}.example.com/api/{version}",
                            variables: [
                                .init(
                                    name: "environment",
                                    value: environment.rawValue
                                ),
                                .init(
                                    name: "version",
                                    value: version
                                )
                            ]
                        )
                    }
                }
                @available(*, deprecated, renamed: "Servers.Server1.url")
                public static func server1(
                    environment: Swift.String = "production",
                    version: Swift.String = "v1"
                ) throws -> Foundation.URL {
                    try Foundation.URL(
                        validatingOpenAPIServerURL: "https://{environment}.example.com/api/{version}",
                        variables: [
                            .init(
                                name: "environment",
                                value: environment,
                                allowedValues: [
                                    "production",
                                    "sandbox"
                                ]
                            ),
                            .init(
                                name: "version",
                                value: version
                            )
                        ]
                    )
                }
            }
            """
        )
    }

    func testServersMultipleServers() throws {
        try self.assertServersTranslation(
            """
              - url: 'https://{environment}.example.com/api/{version}'
                description: A custom domain.
                variables:
                    environment:
                        enum:
                            - production
                            - sandbox
                        default: production
                    version:
                        default: v1
              - url: 'https://{environment}.api.example.com/'
                variables:
                    environment:
                        enum:
                            - sandbox
                            - develop
                        default: develop
              - url: 'https://example.com/api/{version}'
                description: Vanity URL for production.example.com/api/{version}
                variables:
                    version:
                        default: v1
              - url: 'https://api.example.com/'
                description: Vanity URL for production.api.example.com
            """,
            """
            public enum Servers {
                public enum Server1 {
                    @frozen public enum Environment: Swift.String, Sendable {
                        case production
                        case sandbox
                    }
                    public static func url(
                        environment: Environment = .production,
                        version: Swift.String = "v1"
                    ) throws -> Foundation.URL {
                        try Foundation.URL(
                            validatingOpenAPIServerURL: "https://{environment}.example.com/api/{version}",
                            variables: [
                                .init(
                                    name: "environment",
                                    value: environment.rawValue
                                ),
                                .init(
                                    name: "version",
                                    value: version
                                )
                            ]
                        )
                    }
                }
                @available(*, deprecated, renamed: "Servers.Server1.url")
                public static func server1(
                    environment: Swift.String = "production",
                    version: Swift.String = "v1"
                ) throws -> Foundation.URL {
                    try Foundation.URL(
                        validatingOpenAPIServerURL: "https://{environment}.example.com/api/{version}",
                        variables: [
                            .init(
                                name: "environment",
                                value: environment,
                                allowedValues: [
                                    "production",
                                    "sandbox"
                                ]
                            ),
                            .init(
                                name: "version",
                                value: version
                            )
                        ]
                    )
                }
                public enum Server2 {
                    @frozen public enum Environment: Swift.String, Sendable {
                        case sandbox
                        case develop
                    }
                    public static func url(environment: Environment = .develop) throws -> Foundation.URL {
                        try Foundation.URL(
                            validatingOpenAPIServerURL: "https://{environment}.api.example.com/",
                            variables: [
                                .init(
                                    name: "environment",
                                    value: environment.rawValue
                                )
                            ]
                        )
                    }
                }
                @available(*, deprecated, renamed: "Servers.Server2.url")
                public static func server2(environment: Swift.String = "develop") throws -> Foundation.URL {
                    try Foundation.URL(
                        validatingOpenAPIServerURL: "https://{environment}.api.example.com/",
                        variables: [
                            .init(
                                name: "environment",
                                value: environment,
                                allowedValues: [
                                    "sandbox",
                                    "develop"
                                ]
                            )
                        ]
                    )
                }
                public enum Server3 {
                    public static func url(version: Swift.String = "v1") throws -> Foundation.URL {
                        try Foundation.URL(
                            validatingOpenAPIServerURL: "https://example.com/api/{version}",
                            variables: [
                                .init(
                                    name: "version",
                                    value: version
                                )
                            ]
                        )
                    }
                }
                @available(*, deprecated, renamed: "Servers.Server3.url")
                public static func server3(version: Swift.String = "v1") throws -> Foundation.URL {
                    try Foundation.URL(
                        validatingOpenAPIServerURL: "https://example.com/api/{version}",
                        variables: [
                            .init(
                                name: "version",
                                value: version
                            )
                        ]
                    )
                }
                public enum Server4 {
                    public static func url() throws -> Foundation.URL {
                        try Foundation.URL(
                            validatingOpenAPIServerURL: "https://api.example.com/",
                            variables: []
                        )
                    }
                }
                @available(*, deprecated, renamed: "Servers.Server4.url")
                public static func server4() throws -> Foundation.URL {
                    try Foundation.URL(
                        validatingOpenAPIServerURL: "https://api.example.com/",
                        variables: []
                    )
                }
            }
            """
        )
    }
>>>>>>> e971af5c
}

extension SnippetBasedReferenceTests {
    func makeTypesTranslator(openAPIDocumentYAML: String) throws -> TypesFileTranslator {
        let document = try YAMLDecoder().decode(OpenAPI.Document.self, from: openAPIDocumentYAML)
        return TypesFileTranslator(
            config: Config(mode: .types, access: .public),
            diagnostics: XCTestDiagnosticCollector(test: self),
            components: document.components
        )
    }

    func makeTypesTranslator(
        accessModifier: AccessModifier = .public,
        featureFlags: FeatureFlags = [],
        ignoredDiagnosticMessages: Set<String> = [],
        componentsYAML: String
    ) throws -> TypesFileTranslator {
        let components = try YAMLDecoder().decode(OpenAPI.Components.self, from: componentsYAML)
        return TypesFileTranslator(
            config: Config(mode: .types, access: accessModifier, featureFlags: featureFlags),
            diagnostics: XCTestDiagnosticCollector(test: self, ignoredDiagnosticMessages: ignoredDiagnosticMessages),
            components: components
        )
    }
    func makeTypesTranslator(
        accessModifier: AccessModifier = .public,
        featureFlags: FeatureFlags = [],
        ignoredDiagnosticMessages: Set<String> = [],
        components: OpenAPI.Components = .noComponents
    ) throws -> TypesFileTranslator {
        TypesFileTranslator(
            config: Config(mode: .types, access: accessModifier, featureFlags: featureFlags),
            diagnostics: XCTestDiagnosticCollector(test: self, ignoredDiagnosticMessages: ignoredDiagnosticMessages),
            components: components
        )
    }

    func makeTranslators(
        components: OpenAPI.Components = .noComponents,
        featureFlags: FeatureFlags = [],
        ignoredDiagnosticMessages: Set<String> = []
    ) throws -> (TypesFileTranslator, ClientFileTranslator, ServerFileTranslator) {
        let collector = XCTestDiagnosticCollector(test: self, ignoredDiagnosticMessages: ignoredDiagnosticMessages)
        return (
            TypesFileTranslator(
                config: Config(mode: .types, access: .public, featureFlags: featureFlags),
                diagnostics: collector,
                components: components
            ),
            ClientFileTranslator(
                config: Config(mode: .client, access: .public, featureFlags: featureFlags),
                diagnostics: collector,
                components: components
            ),
            ServerFileTranslator(
                config: Config(mode: .server, access: .public, featureFlags: featureFlags),
                diagnostics: collector,
                components: components
            )
        )
    }

    func assertHeadersTranslation(
        _ componentsYAML: String,
        _ expectedSwift: String,
        file: StaticString = #filePath,
        line: UInt = #line
    ) throws {
        let translator = try makeTypesTranslator(componentsYAML: componentsYAML)
        let translation = try translator.translateComponentHeaders(translator.components.headers)
        try XCTAssertSwiftEquivalent(translation, expectedSwift, file: file, line: line)
    }

    func assertParametersTranslation(
        _ componentsYAML: String,
        _ expectedSwift: String,
        accessModifier: AccessModifier = .public,
        file: StaticString = #filePath,
        line: UInt = #line
    ) throws {
        let translator = try makeTypesTranslator(accessModifier: accessModifier, componentsYAML: componentsYAML)
        let translation = try translator.translateComponentParameters(translator.components.parameters)
        try XCTAssertSwiftEquivalent(translation, expectedSwift, file: file, line: line)
    }

    func assertRequestInTypesClientServerTranslation(
        _ pathsYAML: String,
        _ componentsYAML: String? = nil,
        input expectedInputSwift: String,
        schemas expectedSchemasSwift: String? = nil,
        requestBodies expectedRequestBodiesSwift: String? = nil,
        client expectedClientSwift: String,
        server expectedServerSwift: String,
        file: StaticString = #filePath,
        line: UInt = #line
    ) throws {
        continueAfterFailure = false
        let components =
            try componentsYAML.flatMap { componentsYAML in
                try YAMLDecoder().decode(OpenAPI.Components.self, from: componentsYAML)
            } ?? OpenAPI.Components.noComponents
        let (types, client, server) = try makeTranslators(components: components)
        let paths = try YAMLDecoder().decode(OpenAPI.PathItem.Map.self, from: pathsYAML)
        let document = OpenAPI.Document(
            openAPIVersion: .v3_1_0,
            info: .init(title: "Test", version: "1.0.0"),
            servers: [],
            paths: paths,
            components: components
        )
        let multipartSchemaNames = try types.parseSchemaNamesUsedInMultipart(paths: paths, components: components)
        let operationDescriptions = try OperationDescription.all(
            from: document.paths,
            in: document.components,
            context: types.context
        )
        let operation = try XCTUnwrap(operationDescriptions.first)
        let generatedInputStructuredSwift = try types.translateOperationInput(operation)
        try XCTAssertSwiftEquivalent(generatedInputStructuredSwift, expectedInputSwift, file: file, line: line)
        if let expectedSchemasSwift {
            let generatedSchemasStructuredSwift = try types.translateSchemas(
                document.components.schemas,
                multipartSchemaNames: multipartSchemaNames
            )
            try XCTAssertSwiftEquivalent(generatedSchemasStructuredSwift, expectedSchemasSwift, file: file, line: line)
        }
        if let expectedRequestBodiesSwift {
            let generatedRequestBodiesStructuredSwift = try types.translateComponentRequestBodies(
                document.components.requestBodies
            )
            try XCTAssertSwiftEquivalent(
                generatedRequestBodiesStructuredSwift,
                expectedRequestBodiesSwift,
                file: file,
                line: line
            )
        }
        let generatedClientStructuredSwift = try client.translateClientSerializer(operation)
        try XCTAssertSwiftEquivalent(generatedClientStructuredSwift, expectedClientSwift, file: file, line: line)

        let generatedServerStructuredSwift = try server.translateServerDeserializer(operation)
        try XCTAssertSwiftEquivalent(generatedServerStructuredSwift, expectedServerSwift, file: file, line: line)
    }

    func assertResponseInTypesClientServerTranslation(
        _ pathsYAML: String,
        _ componentsYAML: String? = nil,
        output expectedOutputSwift: String,
        schemas expectedSchemasSwift: String? = nil,
        responses expectedResponsesSwift: String? = nil,
        server expectedServerSwift: String,
        client expectedClientSwift: String,
        file: StaticString = #filePath,
        line: UInt = #line
    ) throws {
        continueAfterFailure = false
        let components =
            try componentsYAML.flatMap { componentsYAML in
                try YAMLDecoder().decode(OpenAPI.Components.self, from: componentsYAML)
            } ?? OpenAPI.Components.noComponents
        let (types, client, server) = try makeTranslators(components: components)
        let paths = try YAMLDecoder().decode(OpenAPI.PathItem.Map.self, from: pathsYAML)
        let document = OpenAPI.Document(
            openAPIVersion: .v3_1_0,
            info: .init(title: "Test", version: "1.0.0"),
            servers: [],
            paths: paths,
            components: components
        )
        let multipartSchemaNames = try types.parseSchemaNamesUsedInMultipart(paths: paths, components: components)
        let operationDescriptions = try OperationDescription.all(
            from: document.paths,
            in: document.components,
            context: types.context
        )
        let operation = try XCTUnwrap(operationDescriptions.first)
        let generatedOutputStructuredSwift = try types.translateOperationOutput(operation)
        try XCTAssertSwiftEquivalent(generatedOutputStructuredSwift, expectedOutputSwift, file: file, line: line)
        if let expectedSchemasSwift {
            let generatedSchemasStructuredSwift = try types.translateSchemas(
                document.components.schemas,
                multipartSchemaNames: multipartSchemaNames
            )
            try XCTAssertSwiftEquivalent(generatedSchemasStructuredSwift, expectedSchemasSwift, file: file, line: line)
        }
        if let expectedResponsesSwift {
            let generatedRequestBodiesStructuredSwift = try types.translateComponentResponses(
                document.components.responses
            )
            try XCTAssertSwiftEquivalent(
                generatedRequestBodiesStructuredSwift,
                expectedResponsesSwift,
                file: file,
                line: line
            )
        }
        let generatedServerStructuredSwift = try server.translateServerSerializer(operation)
        try XCTAssertSwiftEquivalent(generatedServerStructuredSwift, expectedServerSwift, file: file, line: line)

        let generatedClientStructuredSwift = try client.translateClientDeserializer(operation)
        try XCTAssertSwiftEquivalent(generatedClientStructuredSwift, expectedClientSwift, file: file, line: line)
    }

    func assertSchemasTranslation(
        featureFlags: FeatureFlags = [],
        ignoredDiagnosticMessages: Set<String> = [],
        _ componentsYAML: String,
        _ expectedSwift: String,
        accessModifier: AccessModifier = .public,
        file: StaticString = #filePath,
        line: UInt = #line
    ) throws {
        let translator = try makeTypesTranslator(
            accessModifier: accessModifier,
            featureFlags: featureFlags,
            ignoredDiagnosticMessages: ignoredDiagnosticMessages,
            componentsYAML: componentsYAML
        )
        let components = translator.components
        let multipartSchemaNames = try translator.parseSchemaNamesUsedInMultipart(paths: [:], components: components)
        let translation = try translator.translateSchemas(
            components.schemas,
            multipartSchemaNames: multipartSchemaNames
        )
        try XCTAssertSwiftEquivalent(translation, expectedSwift, file: file, line: line)
    }

    func assertResponsesTranslation(
        featureFlags: FeatureFlags = [],
        ignoredDiagnosticMessages: Set<String> = [],
        _ componentsYAML: String,
        _ expectedSwift: String,
        file: StaticString = #filePath,
        line: UInt = #line
    ) throws {
        let translator = try makeTypesTranslator(
            featureFlags: featureFlags,
            ignoredDiagnosticMessages: ignoredDiagnosticMessages,
            componentsYAML: componentsYAML
        )
        let translation = try translator.translateComponentResponses(translator.components.responses)
        try XCTAssertSwiftEquivalent(translation, expectedSwift, file: file, line: line)
    }

    func assertRequestBodiesTranslation(
        featureFlags: FeatureFlags = [],
        ignoredDiagnosticMessages: Set<String> = [],
        _ componentsYAML: String,
        _ expectedSwift: String,
        file: StaticString = #filePath,
        line: UInt = #line
    ) throws {
        let translator = try makeTypesTranslator(
            featureFlags: featureFlags,
            ignoredDiagnosticMessages: ignoredDiagnosticMessages,
            componentsYAML: componentsYAML
        )
        let translation = try translator.translateComponentRequestBodies(translator.components.requestBodies)
        try XCTAssertSwiftEquivalent(translation, expectedSwift, file: file, line: line)
    }

    func assertPathsTranslation(
        _ pathsYAML: String,
        componentsYAML: String = "{}",
        _ expectedSwift: String,
        file: StaticString = #filePath,
        line: UInt = #line
    ) throws {
        let translator = try makeTypesTranslator(componentsYAML: componentsYAML)
        let paths = try YAMLDecoder().decode(OpenAPI.PathItem.Map.self, from: pathsYAML)
        let translation = try translator.translateAPIProtocol(paths)
        try XCTAssertSwiftEquivalent(translation, expectedSwift, file: file, line: line)
    }

    func assertPathsTranslationExtension(
        _ pathsYAML: String,
        componentsYAML: String = "{}",
        _ expectedSwift: String,
        file: StaticString = #filePath,
        line: UInt = #line
    ) throws {
        let translator = try makeTypesTranslator(componentsYAML: componentsYAML)
        let paths = try YAMLDecoder().decode(OpenAPI.PathItem.Map.self, from: pathsYAML)
        let translation = try translator.translateAPIProtocolExtension(paths)
        try XCTAssertSwiftEquivalent(translation, expectedSwift, file: file, line: line)
    }

    func assertServerRegisterHandlers(
        _ pathsYAML: String,
        _ expectedSwift: String,
        file: StaticString = #filePath,
        line: UInt = #line
    ) throws {
        let (_, _, translator) = try makeTranslators()
        let paths = try YAMLDecoder().decode(OpenAPI.PathItem.Map.self, from: pathsYAML)
        let operations = try OperationDescription.all(from: paths, in: .noComponents, context: translator.context)
        let (registerHandlersDecl, _) = try translator.translateRegisterHandlers(operations)
        try XCTAssertSwiftEquivalent(registerHandlersDecl, expectedSwift, file: file, line: line)
    }

    func assertServersTranslation(
        _ serversYAML: String,
        _ expectedSwift: String,
        accessModifier: AccessModifier = .public,
        featureFlags: FeatureFlags = [],
        file: StaticString = #filePath,
        line: UInt = #line
    ) throws {
        continueAfterFailure = false
        let servers = try YAMLDecoder().decode([OpenAPI.Server].self, from: serversYAML)
        let translator = try makeTypesTranslator(accessModifier: accessModifier, featureFlags: featureFlags)
        let translation = translator.translateServers(servers)
        try XCTAssertSwiftEquivalent(translation, expectedSwift, file: file, line: line)
    }
}

private func XCTAssertEqualWithDiff(
    _ actual: String,
    _ expected: String,
    file: StaticString = #filePath,
    line: UInt = #line
) throws {
    if actual == expected { return }
    XCTFail(
        """
        XCTAssertEqualWithDiff failed (click for diff)
        \(try diff(expected: expected, actual: actual))
        """,
        file: file,
        line: line
    )
}

private func XCTAssertSwiftEquivalent(
    _ declaration: Declaration,
    _ expectedSwift: String,
    file: StaticString = #filePath,
    line: UInt = #line
) throws {
    let renderer = TextBasedRenderer.default
    renderer.renderDeclaration(declaration.strippingComments)
    let contents = renderer.renderedContents()
    try XCTAssertEqualWithDiff(contents, expectedSwift, file: file, line: line)
}

private func XCTAssertSwiftEquivalent(
    _ codeBlock: CodeBlock,
    _ expectedSwift: String,
    file: StaticString = #filePath,
    line: UInt = #line
) throws {
    let renderer = TextBasedRenderer.default
    renderer.renderCodeBlock(codeBlock)
    let contents = renderer.renderedContents()
    try XCTAssertEqualWithDiff(contents, expectedSwift, file: file, line: line)
}

private func XCTAssertSwiftEquivalent(
    _ expression: _OpenAPIGeneratorCore.Expression,
    _ expectedSwift: String,
    file: StaticString = #filePath,
    line: UInt = #line
) throws {
    let renderer = TextBasedRenderer.default
    renderer.renderExpression(expression)
    let contents = renderer.renderedContents()
    try XCTAssertEqualWithDiff(contents, expectedSwift, file: file, line: line)
}

private func diff(expected: String, actual: String) throws -> String {
    let process = Process()
    process.executableURL = URL(fileURLWithPath: "/usr/bin/env")
    process.arguments = [
        "bash", "-c", "diff -U5 --label=expected <(echo '\(expected)') --label=actual <(echo '\(actual)')",
    ]
    let pipe = Pipe()
    process.standardOutput = pipe
    try process.run()
    process.waitUntilExit()
    let pipeData = try XCTUnwrap(
        pipe.fileHandleForReading.readToEnd(),
        """
        No output from command:
        \(process.executableURL!.path) \(process.arguments!.joined(separator: " "))
        """
    )
    return String(decoding: pipeData, as: UTF8.self)
}

fileprivate extension Declaration {
    var strippingComments: Self { stripComments(self) }

    func stripComments(_ decl: Declaration) -> Declaration {
        switch decl {
        case let .commentable(_, d): return stripComments(d)
        case let .deprecated(a, b): return .deprecated(a, stripComments(b))
        case var .protocol(p):
            p.members = p.members.map(stripComments(_:))
            return .protocol(p)
        case var .function(f):
            f.body = f.body?.map(stripComments(_:))
            return .function(f)
        case var .extension(e):
            e.declarations = e.declarations.map(stripComments(_:))
            return .extension(e)
        case var .struct(s):
            s.members = s.members.map(stripComments(_:))
            return .struct(s)
        case var .enum(e):
            e.members = e.members.map(stripComments(_:))
            return .enum(e)
        case var .variable(v):
            v.getter = stripComments(v.getter)
            return .variable(v)
        case let .typealias(t): return .typealias(t)
        case let .enumCase(e): return .enumCase(e)
        }
    }

    func stripComments(_ body: [CodeBlock]?) -> [CodeBlock]? { body.map(stripComments(_:)) }

    func stripComments(_ body: [CodeBlock]) -> [CodeBlock] { body.map(stripComments(_:)) }

    func stripComments(_ codeBlock: CodeBlock) -> CodeBlock {
        CodeBlock(comment: nil, item: stripComments(codeBlock.item))
    }

    func stripComments(_ codeBlockItem: CodeBlockItem) -> CodeBlockItem {
        switch codeBlockItem {
        case let .declaration(d): return .declaration(stripComments(d))
        case .expression: return codeBlockItem
        }
    }
}<|MERGE_RESOLUTION|>--- conflicted
+++ resolved
@@ -5485,8 +5485,6 @@
             """
         )
     }
-<<<<<<< HEAD
-=======
 
     func testServerWithNoVariables() throws {
         try self.assertServersTranslation(
@@ -5779,7 +5777,6 @@
             """
         )
     }
->>>>>>> e971af5c
 }
 
 extension SnippetBasedReferenceTests {
