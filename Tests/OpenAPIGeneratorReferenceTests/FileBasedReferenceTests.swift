--- conflicted
+++ resolved
@@ -37,10 +37,7 @@
 /// Tests that the generator produces Swift files that match a reference.
 class FileBasedReferenceTests: XCTestCase {
 
-<<<<<<< HEAD
-=======
     /// Setup method called before the invocation of each test method in the class.
->>>>>>> f8f88d26
     override func setUp() {
         super.setUp()
         continueAfterFailure = false
