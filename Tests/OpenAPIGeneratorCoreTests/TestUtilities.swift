//===----------------------------------------------------------------------===//
//
// This source file is part of the SwiftOpenAPIGenerator open source project
//
// Copyright (c) 2023 Apple Inc. and the SwiftOpenAPIGenerator project authors
// Licensed under Apache License v2.0
//
// See LICENSE.txt for license information
// See CONTRIBUTORS.txt for the list of SwiftOpenAPIGenerator project authors
//
// SPDX-License-Identifier: Apache-2.0
//
//===----------------------------------------------------------------------===//
import XCTest
import Foundation
import Yams
import OpenAPIKit
@testable import _OpenAPIGeneratorCore

class Test_Core: XCTestCase {

<<<<<<< HEAD
=======
    /// Setup method called before the invocation of each test method in the class.
>>>>>>> f8f88d26
    override func setUp() async throws {
        try await super.setUp()
        continueAfterFailure = false
    }

    func makeTranslator(
        components: OpenAPI.Components = .noComponents,
        diagnostics: any DiagnosticCollector = PrintingDiagnosticCollector(),
        featureFlags: FeatureFlags = []
    ) -> any FileTranslator {
        makeTypesTranslator(
            components: components,
            diagnostics: diagnostics,
            featureFlags: featureFlags
        )
    }

    func makeTypesTranslator(
        components: OpenAPI.Components = .noComponents,
        diagnostics: any DiagnosticCollector = PrintingDiagnosticCollector(),
        featureFlags: FeatureFlags = []
    ) -> TypesFileTranslator {
        TypesFileTranslator(
            config: makeConfig(featureFlags: featureFlags),
            diagnostics: diagnostics,
            components: components
        )
    }

    func makeConfig(featureFlags: FeatureFlags = []) -> Config {
        .init(
            mode: .types,
            featureFlags: featureFlags
        )
    }

    func loadSchemaFromYAML(_ yamlString: String) throws -> JSONSchema {
        try YAMLDecoder().decode(JSONSchema.self, from: yamlString)
    }

    static var testTypeName: TypeName {
        .init(swiftKeyPath: ["Foo"])
    }

    var typeAssigner: TypeAssigner {
        makeTranslator().typeAssigner
    }

    var typeMatcher: TypeMatcher {
        makeTranslator().typeMatcher
    }

    var asSwiftSafeName: (String) -> String {
        makeTranslator().swiftSafeName
    }

    func makeProperty(originalName: String, typeUsage: TypeUsage) -> PropertyBlueprint {
        .init(originalName: originalName, typeUsage: typeUsage, asSwiftSafeName: asSwiftSafeName)
    }
}

func XCTAssertEqualCodable<T>(
    _ expression1: @autoclosure () throws -> T,
    _ expression2: @autoclosure () throws -> T,
    _ message: @autoclosure () -> String = "",
    file: StaticString = #filePath,
    line: UInt = #line
) where T: Equatable & Encodable {

    let value1: T
    let value2: T
    do {
        value1 = try expression1()
        value2 = try expression2()
    } catch {
        XCTFail(
            "XCTAssertEqualCodable expression evaluation threw an error: \(error.localizedDescription)",
            file: file,
            line: line
        )
        return
    }

    // If objects aren't equal, convert both into Yaml and diff them in that representation
    if value1 == value2 {
        return
    }

    let encoder = YAMLEncoder()
    encoder.options.sortKeys = true

    let data1: String
    let data2: String
    do {
        data1 = try encoder.encode(value1)
        data2 = try encoder.encode(value2)
    } catch {
        XCTFail(
            "XCTAssertEqualCodable encoding to Yaml threw an error: \(error.localizedDescription)",
            file: file,
            line: line
        )
        return
    }

    var messageLines: [String] = ["XCTAssertEqualCodable failed, values are not equal"]

    messageLines.append("=== Value 1 ===:\n\(data1.withLineNumberPrefixes)")
    messageLines.append("=== Value 2 ===:\n\(data2.withLineNumberPrefixes)")
    messageLines.append("=== Diff ===")

    let lines1 = data1.split(separator: "\n")
    let lines2 = data2.split(separator: "\n")

    for i in 0..<max(lines1.count, lines2.count) {
        if i < lines1.endIndex && i < lines2.endIndex {
            if lines1[i] == lines2[i] {
                continue
            } else {
                messageLines.append("First difference found at line \(i+1)")
                messageLines.append("< \(lines1[i])")
                messageLines.append("> \(lines2[i])")
            }
        } else {
            // We hit the end of one of the sequences
            messageLines.append("First difference found at line \(i+1)")
            if i == lines1.endIndex {
                messageLines.append("< [END OF FILE]")
                messageLines.append("> \(lines2[2])")
            } else {
                messageLines.append("< \(lines1[i])")
                messageLines.append("> [END OF FILE]")
            }
        }
        break
    }
    XCTFail(messageLines.joined(separator: "\n"), file: file, line: line)
}

func XCTAssertUnsortedEqual<T>(
    _ expression1: @autoclosure () throws -> [T],
    _ expression2: @autoclosure () throws -> [T],
    _ message: @autoclosure () -> String = "",
    file: StaticString = #filePath,
    line: UInt = #line
) where T: Comparable {
    XCTAssertEqual(
        try expression1().sorted(),
        try expression2().sorted(),
        message(),
        file: file,
        line: line
    )
}

/// Both names must have the same number of components, throws otherwise.
func newTypeName(swiftFQName: String, jsonFQName: String) throws -> TypeName {
    var jsonComponents = jsonFQName.split(separator: "/").map(String.init)
    let swiftComponents = swiftFQName.split(separator: ".").map(String.init)
    guard !jsonComponents.isEmpty else {
        throw TypeCreationError(swift: swiftFQName, json: jsonFQName)
    }
    let hadJSONRoot = jsonComponents[0] == "#"
    if hadJSONRoot {
        jsonComponents.removeFirst()
    }
    struct TypeCreationError: Error, CustomStringConvertible, LocalizedError {
        var swift: String
        var json: String
        var description: String {
            "swift: \(swift), json: \(json)"
        }
        var errorDescription: String? {
            description
        }
    }
    guard swiftComponents.count == jsonComponents.count else {
        throw TypeCreationError(swift: swiftFQName, json: jsonFQName)
    }
    let jsonRoot: [TypeName.Component]
    if hadJSONRoot {
        jsonRoot = [.init(swift: nil, json: "#")]
    } else {
        jsonRoot = []
    }
    return .init(
        components: jsonRoot
            + zip(swiftComponents, jsonComponents)
            .map(TypeName.Component.init)
    )
}

/// A diagnostic collector that accumulates all received diagnostics into
/// an array.
final class AccumulatingDiagnosticCollector: DiagnosticCollector {

    private(set) var diagnostics: [Diagnostic] = []

    func emit(_ diagnostic: Diagnostic) {
        diagnostics.append(diagnostic)
    }
}<|MERGE_RESOLUTION|>--- conflicted
+++ resolved
@@ -19,10 +19,7 @@
 
 class Test_Core: XCTestCase {
 
-<<<<<<< HEAD
-=======
     /// Setup method called before the invocation of each test method in the class.
->>>>>>> f8f88d26
     override func setUp() async throws {
         try await super.setUp()
         continueAfterFailure = false
