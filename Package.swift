// swift-tools-version:5.8
//===----------------------------------------------------------------------===//
//
// This source file is part of the SwiftOpenAPIGenerator open source project
//
// Copyright (c) 2023 Apple Inc. and the SwiftOpenAPIGenerator project authors
// Licensed under Apache License v2.0
//
// See LICENSE.txt for license information
// See CONTRIBUTORS.txt for the list of SwiftOpenAPIGenerator project authors
//
// SPDX-License-Identifier: Apache-2.0
//
//===----------------------------------------------------------------------===//
import PackageDescription

// General Swift-settings for all targets.
let swiftSettings: [SwiftSetting] = [
    // https://github.com/apple/swift-evolution/blob/main/proposals/0335-existential-any.md
    // Require `any` for existential types.
    .enableUpcomingFeature("ExistentialAny")
]

let package = Package(
    name: "swift-openapi-generator",
    platforms: [
        .macOS(.v10_15),

        // The platforms below are not currently supported for running
        // the generator itself. We include them here to allow the generator
        // to emit a more descriptive compiler error.
        .iOS("99"), .tvOS("99"), .watchOS("99"),
    ],
    products: [
        .executable(name: "swift-openapi-generator", targets: ["swift-openapi-generator"]),
        .plugin(name: "OpenAPIGenerator", targets: ["OpenAPIGenerator"]),
        .library(name: "_OpenAPIGeneratorCore", targets: ["_OpenAPIGeneratorCore"]),
    ],
    dependencies: [

        // General algorithms
        .package(
            url: "https://github.com/apple/swift-algorithms",
            from: "1.0.0"
        ),

        // Read OpenAPI documents
        .package(
            url: "https://github.com/mattpolzin/OpenAPIKit.git",
            exact: "3.0.0-alpha.7"
        ),
        .package(
            url: "https://github.com/jpsim/Yams.git",
            "4.0.0"..<"6.0.0"
        ),

        // CLI Tool
        .package(
            url: "https://github.com/apple/swift-argument-parser.git",
            from: "1.0.1"
        ),

        // Tests-only: Runtime library linked by generated code
        .package(url: "https://github.com/apple/swift-openapi-runtime", .upToNextMinor(from: "0.1.3")),

        // Build and preview docs
        .package(url: "https://github.com/apple/swift-docc-plugin", from: "1.0.0"),
    ],
    targets: [

        // Generator Core
        .target(
            name: "_OpenAPIGeneratorCore",
            dependencies: [
                .product(name: "OpenAPIKit30", package: "OpenAPIKit"),
                .product(name: "Algorithms", package: "swift-algorithms"),
                .product(name: "Yams", package: "Yams"),
<<<<<<< HEAD
            ]
=======
                .product(name: "SwiftSyntax", package: "swift-syntax"),
                .product(name: "SwiftSyntaxBuilder", package: "swift-syntax"),
                .product(name: "SwiftFormat", package: "swift-format"),
                .product(name: "SwiftFormatConfiguration", package: "swift-format"),
            ],
            swiftSettings: swiftSettings
>>>>>>> 8c5258b9
        ),

        // Generator Core Tests
        .testTarget(
            name: "OpenAPIGeneratorCoreTests",
            dependencies: [
                "_OpenAPIGeneratorCore"
            ],
            swiftSettings: swiftSettings
        ),

        // GeneratorReferenceTests
        .testTarget(
            name: "OpenAPIGeneratorReferenceTests",
            dependencies: [
                "_OpenAPIGeneratorCore",
            ],
            resources: [
                .copy("Resources")
            ],
            swiftSettings: swiftSettings
        ),

        // PetstoreConsumerTests
        // Builds and tests the reference code from GeneratorReferenceTests
        // to ensure it actually works correctly at runtime.
        .testTarget(
            name: "PetstoreConsumerTests",
            dependencies: [
                .product(name: "OpenAPIRuntime", package: "swift-openapi-runtime")
            ],
            swiftSettings: swiftSettings
        ),

        // Generator CLI
        .executableTarget(
            name: "swift-openapi-generator",
            dependencies: [
                "_OpenAPIGeneratorCore",
                .product(name: "ArgumentParser", package: "swift-argument-parser"),
            ],
            swiftSettings: swiftSettings
        ),

        // Build Plugin
        .plugin(
            name: "OpenAPIGenerator",
            capability: .buildTool(),
            dependencies: [
                "swift-openapi-generator"
            ]
        ),
    ]
)<|MERGE_RESOLUTION|>--- conflicted
+++ resolved
@@ -75,16 +75,8 @@
                 .product(name: "OpenAPIKit30", package: "OpenAPIKit"),
                 .product(name: "Algorithms", package: "swift-algorithms"),
                 .product(name: "Yams", package: "Yams"),
-<<<<<<< HEAD
-            ]
-=======
-                .product(name: "SwiftSyntax", package: "swift-syntax"),
-                .product(name: "SwiftSyntaxBuilder", package: "swift-syntax"),
-                .product(name: "SwiftFormat", package: "swift-format"),
-                .product(name: "SwiftFormatConfiguration", package: "swift-format"),
             ],
             swiftSettings: swiftSettings
->>>>>>> 8c5258b9
         ),
 
         // Generator Core Tests
