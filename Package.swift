--- conflicted
+++ resolved
@@ -79,6 +79,7 @@
         .package(url: "https://github.com/apple/swift-docc-plugin", from: "1.0.0"),
     ],
     targets: [
+
         // Generator Core
         .target(
             name: "_OpenAPIGeneratorCore",
@@ -98,14 +99,9 @@
         .testTarget(
             name: "OpenAPIGeneratorCoreTests",
             dependencies: [
-<<<<<<< HEAD
-                "_OpenAPIGeneratorCore",
+                "_OpenAPIGeneratorCore"
             ],
             swiftSettings: swiftSettings
-=======
-                "_OpenAPIGeneratorCore"
-            ]
->>>>>>> 23b982d4
         ),
 
         // GeneratorReferenceTests
@@ -117,14 +113,9 @@
                 .product(name: "SwiftFormatConfiguration", package: "swift-format"),
             ],
             resources: [
-<<<<<<< HEAD
-                .copy("Resources"),
+                .copy("Resources")
             ],
             swiftSettings: swiftSettings
-=======
-                .copy("Resources")
-            ]
->>>>>>> 23b982d4
         ),
 
         // PetstoreConsumerTests
@@ -133,14 +124,9 @@
         .testTarget(
             name: "PetstoreConsumerTests",
             dependencies: [
-<<<<<<< HEAD
                 .product(name: "OpenAPIRuntime", package: "swift-openapi-runtime"),
             ],
             swiftSettings: swiftSettings
-=======
-                .product(name: "OpenAPIRuntime", package: "swift-openapi-runtime")
-            ]
->>>>>>> 23b982d4
         ),
 
         // Generator CLI
