# Proposals

Collaborate on API changes to Swift OpenAPI Generator by writing a proposal.

## Overview

For non-trivial changes that affect the public API, the Swift OpenAPI Generator project adopts a ligthweight version of the [Swift Evolution](https://github.com/apple/swift-evolution/blob/main/process.md) process.

Writing a proposal first helps discuss multiple possible solutions early, apply useful feedback from other contributors, and avoid reimplementing the same feature multiple times.

While it's encouraged to get feedback by opening a pull request with a proposal early in the process, it's also important to consider the complexity of the implementation when evaluating different solutions (as per <doc:Project-scope-and-goals>). For example, this might mean including a link to a branch containing a prototype implementation of the feature in the pull request description.

> Note: The goal of this process is to help solicit feedback from the whole community around the project, and we will continue to refine the proposal process itself. Use your best judgement, and don't hesitate to propose changes to the proposal structure itself!

### Steps

1. Make sure there's a GitHub issue for the feature or change you would like to propose.
2. Duplicate the `SOAR-NNNN.md` document and replace `NNNN` with the next available proposal number.
3. Link the GitHub issue from your proposal, and fill in the proposal.
4. Open a pull request with your proposal and solicit feedback from other contributors.
5. Once a maintainer confirms that the proposal is ready for review, the state is updated accordingly. The review period is 7 days, and ends when one of the maintainers marks the proposal as Ready for Implementation, or Deferred.
6. Before the pull request is merged, there should be an implementation ready, either in the same pull request, or a separate one, linked from the proposal.
7. The proposal is considered Approved once the implementation, proposal PRs have been merged, and, if originally disabled by a feature flag, feature flag enabled unconditionally.

If you have any questions, tag [Honza Dvorsky](https://github.com/czechboy0) or [Si Beaumont](https://github.com/simonjbeaumont) in your issue or pull request on GitHub.

### Possible review states

- Awaiting Review
- In Review
- Ready for Implementation
- In Preview
- Approved
- Deferred

### Possible affected components

- generator
- runtime
- client transports
- server transports

## Topics

- <doc:SOAR-NNNN>
- <doc:SOAR-0001>
- <doc:SOAR-0002>
- <doc:SOAR-0003>
<<<<<<< HEAD
- <doc:SOAR-0005>
=======
- <doc:SOAR-0004>
>>>>>>> c8b00087
<|MERGE_RESOLUTION|>--- conflicted
+++ resolved
@@ -46,8 +46,5 @@
 - <doc:SOAR-0001>
 - <doc:SOAR-0002>
 - <doc:SOAR-0003>
-<<<<<<< HEAD
-- <doc:SOAR-0005>
-=======
 - <doc:SOAR-0004>
->>>>>>> c8b00087
+- <doc:SOAR-0005>