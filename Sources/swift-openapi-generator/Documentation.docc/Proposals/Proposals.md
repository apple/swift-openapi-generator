# Proposals

Collaborate on API changes to Swift OpenAPI Generator by writing a proposal.

## Overview

For non-trivial changes that affect the public API, the Swift OpenAPI Generator project adopts a lightweight version of the [Swift Evolution](https://github.com/apple/swift-evolution/blob/main/process.md) process.

Writing a proposal first helps discuss multiple possible solutions early, apply useful feedback from other contributors, and avoid reimplementing the same feature multiple times.

While it's encouraged to get feedback by opening a pull request with a proposal early in the process, it's also important to consider the complexity of the implementation when evaluating different solutions (as per <doc:Project-scope-and-goals>). For example, this might mean including a link to a branch containing a prototype implementation of the feature in the pull request description.

> Note: The goal of this process is to help solicit feedback from the whole community around the project, and we will continue to refine the proposal process itself. Use your best judgement, and don't hesitate to propose changes to the proposal structure itself!

### Steps

1. Make sure there's a GitHub issue for the feature or change you would like to propose.
2. Duplicate the `SOAR-NNNN.md` document and replace `NNNN` with the next available proposal number.
3. Link the GitHub issue from your proposal, and fill in the proposal.
4. Open a pull request with your proposal and solicit feedback from other contributors.
5. Once a maintainer confirms that the proposal is ready for review, the state is updated accordingly. The review period is 7 days, and ends when one of the maintainers marks the proposal as Ready for Implementation, or Deferred.
6. Before the pull request is merged, there should be an implementation ready, either in the same pull request, or a separate one, linked from the proposal.
7. The proposal is considered Approved once the implementation, proposal PRs have been merged, and, if originally disabled by a feature flag, feature flag enabled unconditionally.

If you have any questions, tag [Honza Dvorsky](https://github.com/czechboy0) or [Si Beaumont](https://github.com/simonjbeaumont) in your issue or pull request on GitHub.

### Possible review states

- Awaiting Review
- In Review
- Ready for Implementation
- In Preview
- Approved
- Deferred

### Possible affected components

- generator
- runtime
- client transports
- server transports

## Topics

- <doc:SOAR-NNNN>
- <doc:SOAR-0001>
- <doc:SOAR-0002>
- <doc:SOAR-0003>
- <doc:SOAR-0004>
- <doc:SOAR-0005>
- <doc:SOAR-0007>
- <doc:SOAR-0008>
- <doc:SOAR-0009>
- <doc:SOAR-0010>
<<<<<<< HEAD
- <doc:SOAR-0011>
=======
- <doc:SOAR-0012>
>>>>>>> 759c30bd
<|MERGE_RESOLUTION|>--- conflicted
+++ resolved
@@ -52,8 +52,5 @@
 - <doc:SOAR-0008>
 - <doc:SOAR-0009>
 - <doc:SOAR-0010>
-<<<<<<< HEAD
 - <doc:SOAR-0011>
-=======
-- <doc:SOAR-0012>
->>>>>>> 759c30bd
+- <doc:SOAR-0012>