--- conflicted
+++ resolved
@@ -53,15 +53,9 @@
     - `URI`
         - example: query, path, header parameters
         - `color=red&power=24`
-<<<<<<< HEAD
-=======
     - `urlEncodedForm`
         - example: request body with the `application/x-www-form-urlencoded` content type
         - `greeting=Hello+world`
-    - `string`
-        - example: `text/plain`, and any other `text/*` content type
-        - `"red color and power of 24"`
->>>>>>> a359eab2
     - `binary`
         - example: `application/octet-stream`
         - serves as the fallback for content types that don't have more specific handling
@@ -98,12 +92,8 @@
 | client | set | request body | JSON | required | setRequiredRequestBodyAsJSON |
 | client | set | request body | binary | optional | setOptionalRequestBodyAsBinary |
 | client | set | request body | binary | required | setRequiredRequestBodyAsBinary |
-<<<<<<< HEAD
-=======
 | client | set | request body | urlEncodedForm | optional | setOptionalRequestBodyAsURLEncodedForm | 
 | client | set | request body | urlEncodedForm | required | setRequiredRequestBodyAsURLEncodedForm | 
-| client | get | response body | string | required | getResponseBodyAsString |
->>>>>>> a359eab2
 | client | get | response body | JSON | required | getResponseBodyAsJSON |
 | client | get | response body | binary | required | getResponseBodyAsBinary |
 | server | get | request path | URI | required | getPathParameterAsURI |
@@ -113,11 +103,7 @@
 | server | get | request body | JSON | required | getRequiredRequestBodyAsJSON |
 | server | get | request body | binary | optional | getOptionalRequestBodyAsBinary |
 | server | get | request body | binary | required | getRequiredRequestBodyAsBinary |
-<<<<<<< HEAD
-=======
 | server | get | request body | urlEncodedForm | optional | getOptionalRequestBodyAsURLEncodedForm |
 | server | get | request body | urlEncodedForm | required | getRequiredRequestBodyAsURLEncodedForm |
-| server | set | response body | string | required | setResponseBodyAsString |
->>>>>>> a359eab2
 | server | set | response body | JSON | required | setResponseBodyAsJSON |
 | server | set | response body | binary | required | setResponseBodyAsBinary |