--- conflicted
+++ resolved
@@ -80,14 +80,9 @@
         doc: URL,
         docData: Data,
         config: Config,
-<<<<<<< HEAD
         outputDirectory: URL,
         outputFileName: String,
-        diagnostics: DiagnosticCollector
-=======
-        outputFilePath: URL,
         diagnostics: any DiagnosticCollector
->>>>>>> 8c5258b9
     ) throws {
         let didChange = try replaceFileContents(
             inDirectory: outputDirectory,
