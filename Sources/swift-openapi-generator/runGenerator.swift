//===----------------------------------------------------------------------===//
//
// This source file is part of the SwiftOpenAPIGenerator open source project
//
// Copyright (c) 2023 Apple Inc. and the SwiftOpenAPIGenerator project authors
// Licensed under Apache License v2.0
//
// See LICENSE.txt for license information
// See CONTRIBUTORS.txt for the list of SwiftOpenAPIGenerator project authors
//
// SPDX-License-Identifier: Apache-2.0
//
//===----------------------------------------------------------------------===//
import Foundation
import ArgumentParser
import _OpenAPIGeneratorCore

extension _Tool {
    /// Runs the generator with the specified configuration values.
    /// - Parameters:
    ///   - doc: A path to the OpenAPI document.
    ///   - configs: A list of generator configurations.
    ///   - pluginSource: The source of the generator invocation.
    ///   - outputDirectory: The directory to which the generator writes
    ///   the generated Swift files.
    ///   - isDryRun: A Boolean value that indicates whether this invocation should
    ///   be a dry run.
    ///   - diagnostics: A collector for diagnostics emitted by the generator.
    static func runGenerator(
        doc: URL,
        configs: [Config],
        pluginSource: PluginSource?,
        outputDirectory: URL,
        isDryRun: Bool,
        diagnostics: any DiagnosticCollector
    ) throws {
        let docData: Data
        do {
            docData = try Data(contentsOf: doc)
        } catch {
            throw ValidationError("Failed to load the OpenAPI document at path \(doc.path), error: \(error)")
        }
        for config in configs {
            try runGenerator(
                doc: doc,
                docData: docData,
                config: config,
<<<<<<< HEAD
                outputFilePath: filePathForMode(config.mode),
                isDryRun: isDryRun,
=======
                outputDirectory: outputDirectory,
                outputFileName: config.mode.outputFileName,
>>>>>>> 4198dc6d
                diagnostics: diagnostics
            )
        }

        // If from a BuildTool plugin, the generator will have to emit all 3 files
        // (Types.swift, Client.Swift, and Server.swift) regardless of which generator
        // mode was requested, with the caveat that the not-requested files are empty.
        // This is due to a limitation of the build system used by SwiftPM under the hood.
        if pluginSource == .build {
            let nonGeneratedModes = Set(GeneratorMode.allCases).subtracting(configs.map(\.mode))
            for mode in nonGeneratedModes.sorted() {
<<<<<<< HEAD
                let path = filePathForMode(mode)
                try replaceFileContents(at: path, with: { Data() }, isDryRun: isDryRun)
=======
                try replaceFileContents(
                    inDirectory: outputDirectory,
                    fileName: mode.outputFileName,
                    with: { Data() }
                )
>>>>>>> 4198dc6d
            }
        }
    }

    /// Runs the generator with the specified configuration values.
    /// - Parameters:
    ///   - doc: A path to the OpenAPI document.
    ///   - docData: The raw contents of the OpenAPI document.
    ///   - config: A set of configuration values for the generator.
<<<<<<< HEAD
    ///   - outputFilePath: The directory to which the generator writes
    ///   the generated Swift files.
    ///   - isDryRun: A Boolean value that indicates whether this invocation should
    ///   be a dry run.
=======
    ///   - outputDirectory: The directory to which the generator writes
    ///   the generated Swift file.
    ///   - outputFileName: The file name to which the generator writes
    ///   the generated Swift file.
>>>>>>> 4198dc6d
    ///   - diagnostics: A collector for diagnostics emitted by the generator.
    static func runGenerator(
        doc: URL,
        docData: Data,
        config: Config,
<<<<<<< HEAD
        outputFilePath: URL,
        isDryRun: Bool,
        diagnostics: any DiagnosticCollector
    ) throws {
        try replaceFileContents(
            at: outputFilePath,
            with: {
                let output = try _OpenAPIGeneratorCore.runGenerator(
                    input: .init(absolutePath: doc, contents: docData),
                    config: config,
                    diagnostics: diagnostics
                )
                return output.contents
            },
            isDryRun: isDryRun
        )
=======
        outputDirectory: URL,
        outputFileName: String,
        diagnostics: any DiagnosticCollector
    ) throws {
        let didChange = try replaceFileContents(
            inDirectory: outputDirectory,
            fileName: outputFileName
        ) {
            let output = try _OpenAPIGeneratorCore.runGenerator(
                input: .init(absolutePath: doc, contents: docData),
                config: config,
                diagnostics: diagnostics
            )
            return output.contents
        }
        print("File \(outputFileName): \(didChange ? "changed" : "unchanged")")
>>>>>>> 4198dc6d
    }

    /// Evaluates a closure to generate file data and writes the data to disk
    /// if the data is different than the current file contents. Will write to disk
    /// only if `isDryRun` is set as `false`.
    /// - Parameters:
    ///   - path: A path to the file.
    ///   - contents: A closure evaluated to produce the file contents data.
    ///   - isDryRun: A Boolean value that indicates whether this invocation should
    ///   be a dry run. File system changes will not be written to disk in this mode.
    /// - Throws: When writing to disk fails.
<<<<<<< HEAD
    static func replaceFileContents(
        at path: URL,
        with contents: () throws -> Data,
        isDryRun: Bool
    ) throws {
=======
    /// - Returns: `true` if the generated contents changed, otherwise `false`.
    @discardableResult
    static func replaceFileContents(
        inDirectory outputDirectory: URL,
        fileName: String,
        with contents: () throws -> Data
    ) throws -> Bool {
        let fileManager = FileManager.default

        // Create directory if it doesn't exist.
        if !fileManager.fileExists(atPath: outputDirectory.path) {
            try fileManager.createDirectory(
                at: outputDirectory,
                withIntermediateDirectories: true
            )
        }

        let path = outputDirectory.appendingPathComponent(fileName)
>>>>>>> 4198dc6d
        let data = try contents()
        guard fileManager.fileExists(atPath: path.path) else {
            return fileManager.createFile(atPath: path.path, contents: data)
        }
<<<<<<< HEAD
        if didChange {
            print("File \(path.lastPathComponent) will be overwritten.")
            if !isDryRun {
                try data.write(to: path)
            }
        } else {
            print("File \(path.lastPathComponent) will remain unchanged.")
        }
=======
        let existingData = try? Data(contentsOf: path)
        guard existingData == data else {
            try data.write(to: path)
            return true
        }
        return false
>>>>>>> 4198dc6d
    }
}<|MERGE_RESOLUTION|>--- conflicted
+++ resolved
@@ -45,13 +45,9 @@
                 doc: doc,
                 docData: docData,
                 config: config,
-<<<<<<< HEAD
-                outputFilePath: filePathForMode(config.mode),
-                isDryRun: isDryRun,
-=======
                 outputDirectory: outputDirectory,
                 outputFileName: config.mode.outputFileName,
->>>>>>> 4198dc6d
+                isDryRun: isDryRun,
                 diagnostics: diagnostics
             )
         }
@@ -63,16 +59,12 @@
         if pluginSource == .build {
             let nonGeneratedModes = Set(GeneratorMode.allCases).subtracting(configs.map(\.mode))
             for mode in nonGeneratedModes.sorted() {
-<<<<<<< HEAD
-                let path = filePathForMode(mode)
-                try replaceFileContents(at: path, with: { Data() }, isDryRun: isDryRun)
-=======
                 try replaceFileContents(
                     inDirectory: outputDirectory,
                     fileName: mode.outputFileName,
-                    with: { Data() }
+                    with: { Data() },
+                    isDryRun: isDryRun
                 )
->>>>>>> 4198dc6d
             }
         }
     }
@@ -82,57 +74,35 @@
     ///   - doc: A path to the OpenAPI document.
     ///   - docData: The raw contents of the OpenAPI document.
     ///   - config: A set of configuration values for the generator.
-<<<<<<< HEAD
-    ///   - outputFilePath: The directory to which the generator writes
-    ///   the generated Swift files.
-    ///   - isDryRun: A Boolean value that indicates whether this invocation should
-    ///   be a dry run.
-=======
     ///   - outputDirectory: The directory to which the generator writes
     ///   the generated Swift file.
     ///   - outputFileName: The file name to which the generator writes
     ///   the generated Swift file.
->>>>>>> 4198dc6d
+    ///   - isDryRun: A Boolean value that indicates whether this invocation should
+    ///   be a dry run.
     ///   - diagnostics: A collector for diagnostics emitted by the generator.
     static func runGenerator(
         doc: URL,
         docData: Data,
         config: Config,
-<<<<<<< HEAD
-        outputFilePath: URL,
+        outputDirectory: URL,
+        outputFileName: String,
         isDryRun: Bool,
         diagnostics: any DiagnosticCollector
     ) throws {
         try replaceFileContents(
-            at: outputFilePath,
+            inDirectory: outputDirectory,
+            fileName: outputFileName,
             with: {
-                let output = try _OpenAPIGeneratorCore.runGenerator(
-                    input: .init(absolutePath: doc, contents: docData),
-                    config: config,
-                    diagnostics: diagnostics
-                )
-                return output.contents
-            },
-            isDryRun: isDryRun
-        )
-=======
-        outputDirectory: URL,
-        outputFileName: String,
-        diagnostics: any DiagnosticCollector
-    ) throws {
-        let didChange = try replaceFileContents(
-            inDirectory: outputDirectory,
-            fileName: outputFileName
-        ) {
             let output = try _OpenAPIGeneratorCore.runGenerator(
                 input: .init(absolutePath: doc, contents: docData),
                 config: config,
                 diagnostics: diagnostics
             )
             return output.contents
-        }
-        print("File \(outputFileName): \(didChange ? "changed" : "unchanged")")
->>>>>>> 4198dc6d
+            },
+            isDryRun: isDryRun
+        )
     }
 
     /// Evaluates a closure to generate file data and writes the data to disk
@@ -144,52 +114,27 @@
     ///   - isDryRun: A Boolean value that indicates whether this invocation should
     ///   be a dry run. File system changes will not be written to disk in this mode.
     /// - Throws: When writing to disk fails.
-<<<<<<< HEAD
     static func replaceFileContents(
-        at path: URL,
+        inDirectory outputDirectory: URL,
+        fileName: String,
         with contents: () throws -> Data,
         isDryRun: Bool
     ) throws {
-=======
-    /// - Returns: `true` if the generated contents changed, otherwise `false`.
-    @discardableResult
-    static func replaceFileContents(
-        inDirectory outputDirectory: URL,
-        fileName: String,
-        with contents: () throws -> Data
-    ) throws -> Bool {
         let fileManager = FileManager.default
+        let path = outputDirectory.appendingPathComponent(fileName)
+        let data = try contents()
 
-        // Create directory if it doesn't exist.
-        if !fileManager.fileExists(atPath: outputDirectory.path) {
+        if let existingData = try? Data(contentsOf: path), existingData == data {
+            print("File \(path.lastPathComponent) already up to date.")
+            return
+        }
+        print("Writing data to file \(path.lastPathComponent)...")
+        if !isDryRun {
             try fileManager.createDirectory(
                 at: outputDirectory,
                 withIntermediateDirectories: true
             )
+            try data.write(to: path)
         }
-
-        let path = outputDirectory.appendingPathComponent(fileName)
->>>>>>> 4198dc6d
-        let data = try contents()
-        guard fileManager.fileExists(atPath: path.path) else {
-            return fileManager.createFile(atPath: path.path, contents: data)
-        }
-<<<<<<< HEAD
-        if didChange {
-            print("File \(path.lastPathComponent) will be overwritten.")
-            if !isDryRun {
-                try data.write(to: path)
-            }
-        } else {
-            print("File \(path.lastPathComponent) will remain unchanged.")
-        }
-=======
-        let existingData = try? Data(contentsOf: path)
-        guard existingData == data else {
-            try data.write(to: path)
-            return true
-        }
-        return false
->>>>>>> 4198dc6d
     }
 }