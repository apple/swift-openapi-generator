//===----------------------------------------------------------------------===//
//
// This source file is part of the SwiftOpenAPIGenerator open source project
//
// Copyright (c) 2023 Apple Inc. and the SwiftOpenAPIGenerator project authors
// Licensed under Apache License v2.0
//
// See LICENSE.txt for license information
// See CONTRIBUTORS.txt for the list of SwiftOpenAPIGenerator project authors
//
// SPDX-License-Identifier: Apache-2.0
//
//===----------------------------------------------------------------------===//
import _OpenAPIGeneratorCore
import ArgumentParser
import Foundation

extension _GenerateOptions {

    /// Runs the generator using the options provided by the user.
    /// - Parameters:
    ///   - outputDirectory: The directory path to which the generator writes
    ///   the generated Swift files.
<<<<<<< HEAD
    ///   - isPluginInvocation: A Boolean value that indicates whether this
    ///   generator invocation is coming from a SwiftPM plugin, as that forces
    ///   the generator to emit all 3 files (Types.swift, Client.Swift, and
    ///   Server.swift) regardless of which generator mode was requested, with
    ///   the caveat that the not requested files are empty. This is due to
    ///   a limitation of the build system used by SwiftPM under the hood.
    ///   - isDryRun: A Boolean value that indicates whether this invocation should
    ///   be run in a testing mode to preview all the operations being carried out without
    ///   making any actual changes.
    func runGenerator(
        outputDirectory: URL,
        isPluginInvocation: Bool,
        isDryRun: Bool
=======
    ///   - pluginSource: The source of the generator invocation if from a plugin.
    func runGenerator(
        outputDirectory: URL,
        pluginSource: PluginSource?
>>>>>>> 4198dc6d
    ) throws {
        let config = try loadedConfig()
        let sortedModes = try resolvedModes(config)
        let resolvedAdditionalImports = resolvedAdditionalImports(config)
        let configs: [Config] = sortedModes.map {
            .init(
                mode: $0,
                additionalImports: resolvedAdditionalImports
            )
        }
        let diagnostics: any DiagnosticCollector
        let finalizeDiagnostics: () throws -> Void
        if let diagnosticsOutputPath {
            let _diagnostics = _YamlFileDiagnosticsCollector(url: diagnosticsOutputPath)
            finalizeDiagnostics = _diagnostics.finalize
            diagnostics = _diagnostics
        } else {
            diagnostics = StdErrPrintingDiagnosticCollector()
            finalizeDiagnostics = {}
        }

        let doc = self.docPath
        print(
            """
            Swift OpenAPI Generator is running with the following configuration:
            - OpenAPI document path: \(doc.path)
            - Configuration path: \(self.config?.path ?? "<none>")
            - Generator modes: \(sortedModes.map(\.rawValue).joined(separator: ", "))
            - Output file names: \(sortedModes.map(\.outputFileName).joined(separator: ", "))
            - Output directory: \(outputDirectory.path)
            - Diagnostics output path: \(diagnosticsOutputPath?.path ?? "<none - logs to stderr>")
            - Current directory: \(FileManager.default.currentDirectoryPath)
<<<<<<< HEAD
            - Is plugin invocation: \(isPluginInvocation)
            - Is dry run: \(isDryRun)
=======
            - Plugin source: \(pluginSource?.rawValue ?? "<none>")
>>>>>>> 4198dc6d
            - Additional imports: \(resolvedAdditionalImports.isEmpty ? "<none>" : resolvedAdditionalImports.joined(separator: ", "))
            """
        )
        do {
            try _Tool.runGenerator(
                doc: doc,
                configs: configs,
                pluginSource: pluginSource,
                outputDirectory: outputDirectory,
                isDryRun: isDryRun,
                diagnostics: diagnostics
            )
        } catch let error as Diagnostic {
            // Emit our nice Diagnostics message instead of relying on ArgumentParser output.
            diagnostics.emit(error)
            throw ExitCode.failure
        }
        try finalizeDiagnostics()
    }
}<|MERGE_RESOLUTION|>--- conflicted
+++ resolved
@@ -21,26 +21,14 @@
     /// - Parameters:
     ///   - outputDirectory: The directory path to which the generator writes
     ///   the generated Swift files.
-<<<<<<< HEAD
-    ///   - isPluginInvocation: A Boolean value that indicates whether this
-    ///   generator invocation is coming from a SwiftPM plugin, as that forces
-    ///   the generator to emit all 3 files (Types.swift, Client.Swift, and
-    ///   Server.swift) regardless of which generator mode was requested, with
-    ///   the caveat that the not requested files are empty. This is due to
-    ///   a limitation of the build system used by SwiftPM under the hood.
+    ///   - pluginSource: The source of the generator invocation if from a plugin.
     ///   - isDryRun: A Boolean value that indicates whether this invocation should
     ///   be run in a testing mode to preview all the operations being carried out without
     ///   making any actual changes.
     func runGenerator(
         outputDirectory: URL,
-        isPluginInvocation: Bool,
+        pluginSource: PluginSource?,
         isDryRun: Bool
-=======
-    ///   - pluginSource: The source of the generator invocation if from a plugin.
-    func runGenerator(
-        outputDirectory: URL,
-        pluginSource: PluginSource?
->>>>>>> 4198dc6d
     ) throws {
         let config = try loadedConfig()
         let sortedModes = try resolvedModes(config)
@@ -73,12 +61,8 @@
             - Output directory: \(outputDirectory.path)
             - Diagnostics output path: \(diagnosticsOutputPath?.path ?? "<none - logs to stderr>")
             - Current directory: \(FileManager.default.currentDirectoryPath)
-<<<<<<< HEAD
-            - Is plugin invocation: \(isPluginInvocation)
+            - Plugin source: \(pluginSource?.rawValue ?? "<none>")
             - Is dry run: \(isDryRun)
-=======
-            - Plugin source: \(pluginSource?.rawValue ?? "<none>")
->>>>>>> 4198dc6d
             - Additional imports: \(resolvedAdditionalImports.isEmpty ? "<none>" : resolvedAdditionalImports.joined(separator: ", "))
             """
         )
