//===----------------------------------------------------------------------===//
//
// This source file is part of the SwiftOpenAPIGenerator open source project
//
// Copyright (c) 2023 Apple Inc. and the SwiftOpenAPIGenerator project authors
// Licensed under Apache License v2.0
//
// See LICENSE.txt for license information
// See CONTRIBUTORS.txt for the list of SwiftOpenAPIGenerator project authors
//
// SPDX-License-Identifier: Apache-2.0
//
//===----------------------------------------------------------------------===//
import OpenAPIRuntime
import Foundation
import HTTPTypes

public enum TestError: Swift.Error, LocalizedError, CustomStringConvertible, Sendable {
    case noHandlerFound(method: HTTPRequest.Method, path: String)
    case invalidURLString(String)
    case unexpectedValue(any Sendable)
    case unexpectedMissingRequestBody

    public var description: String {
        switch self {
        case .noHandlerFound(let method, let path):
            return "No handler found for method \(method) and path \(path)"
        case .invalidURLString(let string):
            return "Invalid URL string: \(string)"
        case .unexpectedValue(let value):
            return "Unexpected value: \(value)"
        case .unexpectedMissingRequestBody:
            return "Unexpected missing request body"
        }
    }

    public var errorDescription: String? {
        description
    }
}

public extension Date {
    static var test: Date {
        Date(timeIntervalSince1970: 1_674_036_251)
    }

    static var testString: String {
        "2023-01-18T10:04:11Z"
    }
}

public extension HTTPResponse {

    func withEncodedBody(_ encodedBody: String) throws -> (HTTPResponse, HTTPBody) {
        (self, .init(encodedBody))
    }

    static var listPetsSuccess: (HTTPResponse, HTTPBody) {
        get throws {
            try Self(
<<<<<<< HEAD
                soar_statusCode: 200,
=======
                status: .ok,
>>>>>>> 0f813d65
                headerFields: [
                    .contentType: "application/json"
                ]
            )
            .withEncodedBody(
                #"""
                [
                  {
                    "id": 1,
                    "name": "Fluffz"
                  }
                ]
                """#
            )
        }
    }
}

public extension Data {
    var pretty: String {
        String(decoding: self, as: UTF8.self)
    }

    static var abcdString: String {
        "abcd"
    }

    static var abcd: Data {
        Data(abcdString.utf8)
    }

    static var efghString: String {
        "efgh"
    }

    static var quotedEfghString: String {
        #""efgh""#
    }

    static var efgh: Data {
        Data(efghString.utf8)
    }
}

public extension HTTPRequest {
    func withEncodedBody(_ encodedBody: String) -> (HTTPRequest, HTTPBody) {
        (self, .init(encodedBody))
    }
}<|MERGE_RESOLUTION|>--- conflicted
+++ resolved
@@ -58,11 +58,7 @@
     static var listPetsSuccess: (HTTPResponse, HTTPBody) {
         get throws {
             try Self(
-<<<<<<< HEAD
-                soar_statusCode: 200,
-=======
                 status: .ok,
->>>>>>> 0f813d65
                 headerFields: [
                     .contentType: "application/json"
                 ]
