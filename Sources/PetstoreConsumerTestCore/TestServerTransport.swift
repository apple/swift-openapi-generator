//===----------------------------------------------------------------------===//
//
// This source file is part of the SwiftOpenAPIGenerator open source project
//
// Copyright (c) 2023 Apple Inc. and the SwiftOpenAPIGenerator project authors
// Licensed under Apache License v2.0
//
// See LICENSE.txt for license information
// See CONTRIBUTORS.txt for the list of SwiftOpenAPIGenerator project authors
//
// SPDX-License-Identifier: Apache-2.0
//
//===----------------------------------------------------------------------===//
import OpenAPIRuntime
import HTTPTypes

/// A test implementation of the `ServerTransport` protocol for simulating server-side API handling.
///
/// The `TestServerTransport` class allows you to define custom operations and handlers that
/// simulate server-side API handling. This is useful for testing and verifying the behavior of
/// your server-related code without the need for actual network interactions.
///
/// Example usage:
/// ```swift
/// let testTransport = TestServerTransport()
/// try testTransport.register { request, metadata in
///     // Simulate server response logic here
///     return Response(...)
/// }
///
/// let server = MyServer(transport: testTransport)
/// ```
public final class TestServerTransport: ServerTransport {
    /// Represents the input parameters for an API operation.
    public struct OperationInputs: Equatable {
<<<<<<< HEAD
        /// The HTTP method of the operation.
        public var method: HTTPMethod
        /// The path components of the operation's route.
        public var path: [RouterPathComponent]
        /// The names of query items in the operation's URL.
        public var queryItemNames: Set<String>

        /// Initializes a new instance of `OperationInputs`.
        ///
        /// - Parameters:
        ///   - method: The HTTP method of the operation.
        ///   - path: The path components of the operation's route.
        ///   - queryItemNames: The names of query items in the operation's URL.
        public init(method: HTTPMethod, path: [RouterPathComponent], queryItemNames: Set<String>) {
=======
        public var method: HTTPRequest.Method
        public var path: String

        public init(method: HTTPRequest.Method, path: String) {
>>>>>>> 9a6414cb
            self.method = method
            self.path = path
        }
    }

<<<<<<< HEAD
    /// Represents a handler closure for an API operation.
    public typealias Handler = @Sendable (Request, ServerRequestMetadata) async throws -> Response
=======
    public typealias Handler = @Sendable (HTTPRequest, HTTPBody?, ServerRequestMetadata) async throws -> (
        HTTPResponse, HTTPBody?
    )
>>>>>>> 9a6414cb

    /// Represents an operation with its inputs and associated handler.
    public struct Operation {
        /// The input parameters for the API operation.
        public var inputs: OperationInputs
        /// The closure representing the server operation logic.
        public var closure: Handler

        /// Initializes a new instance of `Operation`.
        ///
        /// - Parameters:
        ///   - inputs: The input parameters for the API operation.
        ///   - closure: The closure representing the server operation logic
        public init(inputs: OperationInputs, closure: @escaping Handler) {
            self.inputs = inputs
            self.closure = closure
        }
    }

    /// Initializes a new instance of `TestServerTransport`.
    public init() {}

    /// The array of registered operations.
    public private(set) var registered: [Operation] = []

    /// Registers a new API operation handler with specific parameters.
    ///
    /// - Parameters:
    ///   - handler: The closure representing the server operation logic.
    ///   - method: The HTTP method of the operation.
    ///   - path: The path components of the operation.
    ///   - queryItemNames: The query item names of the operation.
    /// - Throws: An error if there's an issue registering the operation.
    public func register(
        _ handler: @Sendable @escaping (HTTPRequest, HTTPBody?, ServerRequestMetadata) async throws -> (
            HTTPResponse, HTTPBody?
        ),
        method: HTTPRequest.Method,
        path: String
    ) throws {
        registered.append(
            Operation(
                inputs: .init(method: method, path: path),
                closure: handler
            )
        )
    }
}<|MERGE_RESOLUTION|>--- conflicted
+++ resolved
@@ -33,40 +33,18 @@
 public final class TestServerTransport: ServerTransport {
     /// Represents the input parameters for an API operation.
     public struct OperationInputs: Equatable {
-<<<<<<< HEAD
-        /// The HTTP method of the operation.
-        public var method: HTTPMethod
-        /// The path components of the operation's route.
-        public var path: [RouterPathComponent]
-        /// The names of query items in the operation's URL.
-        public var queryItemNames: Set<String>
-
-        /// Initializes a new instance of `OperationInputs`.
-        ///
-        /// - Parameters:
-        ///   - method: The HTTP method of the operation.
-        ///   - path: The path components of the operation's route.
-        ///   - queryItemNames: The names of query items in the operation's URL.
-        public init(method: HTTPMethod, path: [RouterPathComponent], queryItemNames: Set<String>) {
-=======
         public var method: HTTPRequest.Method
         public var path: String
 
         public init(method: HTTPRequest.Method, path: String) {
->>>>>>> 9a6414cb
             self.method = method
             self.path = path
         }
     }
 
-<<<<<<< HEAD
-    /// Represents a handler closure for an API operation.
-    public typealias Handler = @Sendable (Request, ServerRequestMetadata) async throws -> Response
-=======
     public typealias Handler = @Sendable (HTTPRequest, HTTPBody?, ServerRequestMetadata) async throws -> (
         HTTPResponse, HTTPBody?
     )
->>>>>>> 9a6414cb
 
     /// Represents an operation with its inputs and associated handler.
     public struct Operation {
