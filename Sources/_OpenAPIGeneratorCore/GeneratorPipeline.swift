--- conflicted
+++ resolved
@@ -105,17 +105,10 @@
 /// - Returns: A configured generator pipeline that can be executed with
 /// ``GeneratorPipeline/run(_:)``.
 func makeGeneratorPipeline(
-<<<<<<< HEAD
-    parser: ParserProtocol = YamsParser(),
-    translator: TranslatorProtocol = MultiplexTranslator(),
-    renderer: RendererProtocol = TextBasedRenderer(),
-    formatter: @escaping (InMemoryOutputFile) throws -> InMemoryOutputFile = { $0 },
-=======
     parser: any ParserProtocol = YamsParser(),
     translator: any TranslatorProtocol = MultiplexTranslator(),
     renderer: any RendererProtocol = TextBasedRenderer(),
-    formatter: @escaping (InMemoryOutputFile) throws -> InMemoryOutputFile = { try $0.swiftFormatted },
->>>>>>> 8c5258b9
+    formatter: @escaping (InMemoryOutputFile) throws -> InMemoryOutputFile = { $0 },
     config: Config,
     diagnostics: any DiagnosticCollector
 ) -> GeneratorPipeline {
