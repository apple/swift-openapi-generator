//===----------------------------------------------------------------------===//
//
// This source file is part of the SwiftOpenAPIGenerator open source project
//
// Copyright (c) 2023 Apple Inc. and the SwiftOpenAPIGenerator project authors
// Licensed under Apache License v2.0
//
// See LICENSE.txt for license information
// See CONTRIBUTORS.txt for the list of SwiftOpenAPIGenerator project authors
//
// SPDX-License-Identifier: Apache-2.0
//
//===----------------------------------------------------------------------===//

/// A description of an import declaration.
///
/// For example: `import Foo`.
struct ImportDescription: Equatable, Codable {

    /// The name of the imported module.
    ///
    /// For example, the `Foo` in `import Foo`.
    var moduleName: String

    /// An array of module types imported from the module, if applicable.
    ///
    /// For example, if there are type imports like `import Foo.Bar`, they would be listed here.
    var moduleTypes: [String]?

    /// The name of the private interface for an `@_spi` import.
    ///
    /// For example, if `spi` was "Secret" and the module name was "Foo" then the import
    /// would be `@_spi(Secret) import Foo`.
    var spi: String? = nil

    /// Requirements for the `@preconcurrency` attribute.
    var preconcurrency: PreconcurrencyRequirement = .never

    /// Describes any requirement for the `@preconcurrency` attribute.
    enum PreconcurrencyRequirement: Equatable, Codable {
        /// The attribute is always required.
        case always
        /// The attribute is not required.
        case never
        /// The attribute is required only on the named operating systems.
        case onOS([String])
    }
}

/// A description of an access modifier.
///
/// For example: `public`.
enum AccessModifier: String, Equatable, Codable {

    /// A declaration accessible outside of the module.
    case `public`

    /// A declaration only accessible inside of the module.
    case `internal`

    /// A declaration only accessible inside the same Swift file.
    case `fileprivate`

    /// A declaration only accessible inside the same type or scope.
    case `private`
}

/// A description of a comment.
///
/// For example `/// Hello`.
enum Comment: Equatable, Codable {

    /// An inline comment.
    ///
    /// For example: `// Great code below`.
    case inline(String)

    /// A documentation comment.
    ///
    /// For example: `/// Important type`.
    case doc(String)

    /// A mark comment.
    ///
    /// For example: `// MARK: - Public methods`, with the optional
    /// section break (`-`).
    case mark(String, sectionBreak: Bool)
}

/// A description of a literal.
///
/// For example `"hello"` or `42`.
enum LiteralDescription: Equatable, Codable {

    /// A string literal.
    ///
    /// For example `"hello"`.
    case string(String)

    /// An integer literal.
    ///
    /// For example `42`.
    case int(Int)

    /// A Boolean literal.
    ///
    /// For example `true`.
    case bool(Bool)

    /// The nil literal: `nil`.
    case `nil`

    /// An array literal.
    ///
    /// For example `["hello", 42]`.
    case array([Expression])
}

/// A description of an identifier, such as a variable name.
///
/// For example, in `let foo = 42`, `foo` is an identifier.
enum IdentifierDescription: Equatable, Codable {

<<<<<<< HEAD
    /// A variable identifier.
    ///
    /// For example, `foo` in `let foo = 42`.
    case variable(String)
=======
    /// A pattern identifier.
    ///
    /// For example, `foo` in `let foo = 42`.
    case pattern(String)
>>>>>>> 14b9ec9e

    /// A type identifier.
    ///
    /// For example, `Swift.String` in `let foo: Swift.String = "hi"`.
    case type(ExistingTypeDescription)
}

/// A description of a member access expression.
///
/// For example `foo.bar`.
struct MemberAccessDescription: Equatable, Codable {

    /// The expression of which a member `right` is accessed.
    ///
    /// For example, in `foo.bar`, `left` represents `foo`.
    var left: Expression?

    /// The member name to access.
    ///
    /// For example, in `foo.bar`, `right` is `bar`.
    var right: String
}

/// A description of a function argument.
///
/// For example in `foo(bar: 42)`, the function argument is `bar: 42`.
struct FunctionArgumentDescription: Equatable, Codable {

    /// An optional label of the function argument.
    ///
    /// For example, in `foo(bar: 42)`, the `label` is `bar`.
    var label: String?

    /// The expression passed as the function argument value.
    ///
    /// For example, in `foo(bar: 42)`, `expression` represents `42`.
    var expression: Expression
}

/// A description of a function call.
///
/// For example `foo(bar: 42)`.
struct FunctionCallDescription: Equatable, Codable {

    /// The expression that returns the function to be called.
    ///
    /// For example, in `foo(bar: 42)`, `calledExpression` represents `foo`.
    var calledExpression: Expression

    /// The arguments to be passed to the function.
    var arguments: [FunctionArgumentDescription]

    /// A trailing closure.
    var trailingClosure: ClosureInvocationDescription?

    /// Creates a new function call description.
    /// - Parameters:
    ///   - calledExpression: An expression that returns the function to be called.
    ///   - arguments: Arguments to be passed to the function.
    ///   - trailingClosure: A trailing closure.
    init(
        calledExpression: Expression,
        arguments: [FunctionArgumentDescription] = [],
        trailingClosure: ClosureInvocationDescription? = nil
    ) {
        self.calledExpression = calledExpression
        self.arguments = arguments
        self.trailingClosure = trailingClosure
    }

    /// Creates a new function call description.
    /// - Parameters:
    ///   - calledExpression: An expression that returns the function to be called.
    ///   - arguments: Arguments to be passed to the function.
    ///   - trailingClosure: A trailing closure.
    init(
        calledExpression: Expression,
        arguments: [Expression],
        trailingClosure: ClosureInvocationDescription? = nil
    ) {
        self.init(
            calledExpression: calledExpression,
            arguments: arguments.map { .init(label: nil, expression: $0) },
            trailingClosure: trailingClosure
        )
    }
}

/// A type of a variable binding: `let` or `var`.
enum BindingKind: Equatable, Codable {

    /// A mutable variable.
    case `var`

    /// An immutable variable.
    case `let`
}

/// A description of a variable declaration.
///
/// For example `let foo = 42`.
struct VariableDescription: Equatable, Codable {

    /// An access modifier.
    var accessModifier: AccessModifier?

    /// A Boolean value that indicates whether the variable is static.
    var isStatic: Bool = false

    /// The variable binding kind.
    var kind: BindingKind

    /// The name of the variable.
    ///
    /// For example, in `let foo = 42`, `left` is `foo`.
    var left: String

    /// The type of the variable.
    ///
    /// For example, in `let foo: Int = 42`, `type` is `Int`.
    var type: ExistingTypeDescription?

    /// The expression to be assigned to the variable.
    ///
    /// For example, in `let foo = 42`, `right` represents `42`.
    var right: Expression? = nil

    /// Body code for the getter.
    ///
    /// For example, in `var foo: Int { 42 }`, `body` represents `{ 42 }`.
    var getter: [CodeBlock]? = nil

    /// Effects for the getter.
    ///
    /// For example, in `var foo: Int { get throws { 42 } }`, effects are `[.throws]`.
    var getterEffects: [FunctionKeyword] = []

    /// Body code for the setter.
    ///
    /// For example, in `var foo: Int { set { _foo = newValue } }`, `body`
    /// represents `{ _foo = newValue }`.
    var setter: [CodeBlock]? = nil

    /// Body code for the `_modify` accessor.
    ///
    /// For example, in `var foo: Int { _modify { yield &_foo } }`, `body`
    /// represents `{ yield &_foo }`.
    var modify: [CodeBlock]? = nil
}

/// A requirement of a where clause.
enum WhereClauseRequirement: Equatable, Codable {

    /// A conformance requirement.
    ///
    /// For example, in `extension Array where Element: Foo {`, the first tuple value is `Element` and the second `Foo`.
    case conformance(String, String)
}

/// A description of a where clause.
///
/// For example: `extension Array where Element: Foo {`.
struct WhereClause: Equatable, Codable {

    /// One or more requirements to be added after the `where` keyword.
    var requirements: [WhereClauseRequirement]
}

/// A description of an extension declaration.
///
/// For example `extension Foo {`.
struct ExtensionDescription: Equatable, Codable {

    /// An access modifier.
    var accessModifier: AccessModifier?

    /// The name of the extended type.
    ///
    /// For example, in `extension Foo {`, `onType` is `Foo`.
    var onType: String

    /// Additional type names that the extension conforms to.
    ///
    /// For example: `["Sendable", "Codable"]`.
    var conformances: [String] = []

    /// A where clause constraining the extension declaration.
    var whereClause: WhereClause? = nil

    /// The declarations that the extension adds on the extended type.
    var declarations: [Declaration]
}

/// A description of a struct declaration.
///
/// For example `struct Foo {`.
struct StructDescription: Equatable, Codable {

    /// An access modifier.
    var accessModifier: AccessModifier? = nil

    /// The name of the struct.
    ///
    /// For example, in `struct Foo {`, `name` is `Foo`.
    var name: String

    /// The type names that the struct conforms to.
    ///
    /// For example: `["Sendable", "Codable"]`.
    var conformances: [String] = []

    /// The declarations that make up the main struct body.
    var members: [Declaration] = []
}

/// A description of an enum declaration.
///
/// For example `enum Bar {`.
struct EnumDescription: Equatable, Codable {

    /// A Boolean value that indicates whether the enum has a `@frozen`
    /// attribute.
    var isFrozen: Bool = false

    /// A Boolean value that indicates whether the enum has the `indirect`
    /// keyword.
    var isIndirect: Bool = false

    /// An access modifier.
    var accessModifier: AccessModifier? = nil

    /// The name of the enum.
    ///
    /// For example, in `enum Bar {`, `name` is `Bar`.
    var name: String

    /// The type names that the enum conforms to.
    ///
    /// For example: `["Sendable", "Codable"]`.
    var conformances: [String] = []

    /// The declarations that make up the enum body.
    var members: [Declaration] = []
}

/// A description of a type reference.
indirect enum ExistingTypeDescription: Equatable, Codable {

    /// A type with the `any` keyword in front of it.
    ///
    /// For example, `any Foo`.
    case any(ExistingTypeDescription)

    /// An optional type.
    ///
    /// For example, `Foo?`.
    case optional(ExistingTypeDescription)

    /// A wrapper type generic over a wrapped type.
    ///
    /// For example, `Wrapper<Wrapped>`.
    case generic(wrapper: ExistingTypeDescription, wrapped: ExistingTypeDescription)

    /// A type reference represented by the components.
    ///
    /// For example, `MyModule.Foo`.
    case member([String])

    /// An array with an element type.
    ///
    /// For example, `[Foo]`.
    case array(ExistingTypeDescription)

    /// A dictionary where the key is `Swift.String` and the value is
    /// the provided type.
    ///
    /// For example, `[String: Foo]`.
    case dictionaryValue(ExistingTypeDescription)
}

/// A description of a typealias declaration.
///
/// For example `typealias Foo = Int`.
struct TypealiasDescription: Equatable, Codable {

    /// An access modifier.
    var accessModifier: AccessModifier?

    /// The name of the typealias.
    ///
    /// For example, in `typealias Foo = Int`, `name` is `Foo`.
    var name: String

    /// The existing type that serves as the underlying type of the alias.
    ///
    /// For example, in `typealias Foo = Int`, `existingType` is `Int`.
    var existingType: ExistingTypeDescription
}

/// A description of a protocol declaration.
///
/// For example `protocol Foo {`.
struct ProtocolDescription: Equatable, Codable {

    /// An access modifier.
    var accessModifier: AccessModifier? = nil

    /// The name of the protocol.
    ///
    /// For example, in `protocol Foo {`, `name` is `Foo`.
    var name: String

    /// The type names that the protocol conforms to.
    ///
    /// For example: `["Sendable", "Codable"]`.
    var conformances: [String] = []

    /// The function and property declarations that make up the protocol
    /// requirements.
    var members: [Declaration] = []
}

/// A description of a function parameter declaration.
///
/// For example, in `func foo(bar baz: String = "hi")`, the parameter
/// description represents `bar baz: String = "hi"`
struct ParameterDescription: Equatable, Codable {

    /// An external parameter label.
    ///
    /// For example, in `bar baz: String = "hi"`, `label` is `bar`.
    var label: String? = nil

    /// An internal parameter name.
    ///
    /// For example, in `bar baz: String = "hi"`, `name` is `baz`.
    var name: String? = nil

    /// The type name of the parameter.
    ///
    /// For example, in `bar baz: String = "hi"`, `type` is `String`.
    var type: ExistingTypeDescription

    /// A default value of the parameter.
    ///
    /// For example, in `bar baz: String = "hi"`, `defaultValue`
    /// represents `"hi"`.
    var defaultValue: Expression? = nil
}

/// A function kind: `func` or `init`.
enum FunctionKind: Equatable, Codable {

    /// An initializer.
    ///
    /// For example: `init()`, or `init?()` when `failable` is `true`.
    case initializer(failable: Bool)

    /// A function or a method. Can be static.
    ///
    /// For example `foo()`, where `name` is `foo`.
    case function(name: String, isStatic: Bool)
}

/// A function keyword, such as `async` and `throws`.
enum FunctionKeyword: Equatable, Codable {

    /// An asynchronous function.
    case `async`

    /// A function that can throw an error.
    case `throws`
}

/// A description of a function signature.
///
/// For example: `func foo(bar: String) async throws -> Int`.
struct FunctionSignatureDescription: Equatable, Codable {

    /// An access modifier.
    var accessModifier: AccessModifier? = nil

    /// The kind of the function.
    var kind: FunctionKind

    /// The parameters of the function.
    var parameters: [ParameterDescription] = []

    /// The keywords of the function, such as `async` and `throws.`
    var keywords: [FunctionKeyword] = []

    /// The return type name of the function, such as `Int`.
    var returnType: Expression? = nil
}

/// A description of a function definition.
///
/// For example: `func foo() { }`.
struct FunctionDescription: Equatable, Codable {

    /// The signature of the function.
    var signature: FunctionSignatureDescription

    /// The body definition of the function.
    ///
    /// If nil, does not generate `{` and `}` at all for the body scope.
    var body: [CodeBlock]? = nil

    /// Creates a new function description.
    /// - Parameters:
    ///   - signature: The signature of the function.
    ///   - body: The body definition of the function.
    init(signature: FunctionSignatureDescription, body: [CodeBlock]? = nil) {
        self.signature = signature
        self.body = body
    }

    /// Creates a new function description.
    /// - Parameters:
    ///   - accessModifier: An access modifier.
    ///   - kind: The kind of the function.
    ///   - parameters: The parameters of the function.
    ///   - keywords: The keywords of the function, such as `async`.
    ///   - returnType: The return type name of the function, such as `Int`.
    ///   - body: The body definition of the function.
    init(
        accessModifier: AccessModifier? = nil,
        kind: FunctionKind,
        parameters: [ParameterDescription] = [],
        keywords: [FunctionKeyword] = [],
        returnType: Expression? = nil,
        body: [CodeBlock]? = nil
    ) {
        self.signature = .init(
            accessModifier: accessModifier,
            kind: kind,
            parameters: parameters,
            keywords: keywords,
            returnType: returnType
        )
        self.body = body
    }

    /// Creates a new function description.
    /// - Parameters:
    ///   - accessModifier: An access modifier.
    ///   - kind: The kind of the function.
    ///   - parameters: The parameters of the function.
    ///   - keywords: The keywords of the function, such as `async`.
    ///   - returnType: The return type name of the function, such as `Int`.
    ///   - body: The body definition of the function.
    init(
        accessModifier: AccessModifier? = nil,
        kind: FunctionKind,
        parameters: [ParameterDescription] = [],
        keywords: [FunctionKeyword] = [],
        returnType: Expression? = nil,
        body: [Expression]
    ) {
        self.init(
            accessModifier: accessModifier,
            kind: kind,
            parameters: parameters,
            keywords: keywords,
            returnType: returnType,
            body: body.map { .expression($0) }
        )
    }
}

/// A description of the associated value of an enum case.
///
/// For example, in `case foo(bar: String)`, the associated value
/// represents `bar: String`.
struct EnumCaseAssociatedValueDescription: Equatable, Codable {

    /// A variable label.
    ///
    /// For example, in `bar: String`, `label` is `bar`.
    var label: String?

    /// A variable type name.
    ///
    /// For example, in `bar: String`, `type` is `String`.
    var type: ExistingTypeDescription
}

/// An enum case kind.
///
/// For example: `case foo` versus `case foo(String)`, and so on.
enum EnumCaseKind: Equatable, Codable {

    /// A case with only a name.
    ///
    /// For example: `case foo`.
    case nameOnly

    /// A case with a name and a raw value.
    ///
    /// For example: `case foo = "Foo"`.
    case nameWithRawValue(LiteralDescription)

    /// A case with a name and associated values.
    ///
    /// For example: `case foo(String)`.
    case nameWithAssociatedValues([EnumCaseAssociatedValueDescription])
}

/// A description of an enum case.
///
/// For example: `case foo(String)`.
struct EnumCaseDescription: Equatable, Codable {

    /// The name of the enum case.
    ///
    /// For example, in `case foo`, `name` is `foo`.
    var name: String

    /// The kind of the enum case.
    var kind: EnumCaseKind = .nameOnly
}

/// A declaration of a Swift entity.
indirect enum Declaration: Equatable, Codable {

    /// A declaration that adds a comment on top of the provided declaration.
    case commentable(Comment?, Declaration)

    /// A declaration that adds a comment on top of the provided declaration.
    case deprecated(DeprecationDescription, Declaration)

    /// A variable declaration.
    case variable(VariableDescription)

    /// An extension declaration.
    case `extension`(ExtensionDescription)

    /// A struct declaration.
    case `struct`(StructDescription)

    /// An enum declaration.
    case `enum`(EnumDescription)

    /// A typealias declaration.
    case `typealias`(TypealiasDescription)

    /// A protocol declaration.
    case `protocol`(ProtocolDescription)

    /// A function declaration.
    case function(FunctionDescription)

    /// An enum case declaration.
    case enumCase(EnumCaseDescription)
}

/// A description of a deprecation notice.
///
/// For example: `@available(*, deprecated, message: "This is going away", renamed: "other(param:)")`
struct DeprecationDescription: Equatable, Codable {

    /// A message used by the deprecation attribute.
    var message: String?

    /// A new name of the symbol, allowing the user to get a fix-it.
    var renamed: String?
}

/// A description of an assignment expression.
///
/// For example: `foo = 42`.
struct AssignmentDescription: Equatable, Codable {

    /// The left-hand side expression, the variable to assign to.
    ///
    /// For example, in `foo = 42`, `left` is `foo`.
    var left: Expression

    /// The right-hand side expression, the value to assign.
    ///
    /// For example, in `foo = 42`, `right` is `42`.
    var right: Expression
}

/// A switch case kind, either a `case` or a `default`.
enum SwitchCaseKind: Equatable, Codable {

    /// A case.
    ///
    /// For example: `case let foo(bar):`.
    case `case`(Expression, [String])

    /// A case with multiple comma-separated expressions.
    ///
    /// For example: `case "foo", "bar":`.
    case multiCase([Expression])

    /// A default. Spelled as `default:`.
    case `default`
}

/// A description of a switch case definition.
///
/// For example: `case foo: print("foo")`.
struct SwitchCaseDescription: Equatable, Codable {

    /// The kind of the switch case.
    var kind: SwitchCaseKind

    /// The body of the switch case.
    ///
    /// For example, in `case foo: print("foo")`, `body`
    /// represents `print("foo")`.
    var body: [CodeBlock]
}

/// A description of a switch statement expression.
///
/// For example: `switch foo {`.
struct SwitchDescription: Equatable, Codable {

    /// The expression evaluated by the switch statement.
    ///
    /// For example, in `switch foo {`, `switchedExpression` is `foo`.
    var switchedExpression: Expression

    /// The cases defined in the switch statement.
    var cases: [SwitchCaseDescription]
}

/// A description of an if branch and the corresponding code block.
///
/// For example: in `if foo { bar }`, the condition pair represents
/// `foo` + `bar`.
struct IfBranch: Equatable, Codable {

    /// The expressions evaluated by the if statement and their corresponding
    /// body blocks. If more than one is provided, an `else if` branch is added.
    ///
    /// For example, in `if foo { bar }`, `condition` is `foo`.
    var condition: Expression

    /// The body executed if the `condition` evaluates to true.
    ///
    /// For example, in `if foo { bar }`, `body` is `bar`.
    var body: [CodeBlock]
}

/// A description of an if[[/elseif]/else] statement expression.
///
/// For example: `if foo { } else if bar { } else { }`.
struct IfStatementDescription: Equatable, Codable {

    /// The primary `if` branch.
    var ifBranch: IfBranch

    /// Additional `else if` branches.
    var elseIfBranches: [IfBranch]

    /// The body of an else block.
    ///
    /// No `else` statement is added when `elseBody` is nil.
    var elseBody: [CodeBlock]?
}

/// A description of a do statement.
///
/// For example: `do { try foo() } catch { return bar }`.
struct DoStatementDescription: Equatable, Codable {

    /// The code blocks in the `do` statement body.
    ///
    /// For example, in `do { try foo() } catch { return bar }`,
    /// `doBody` is `try foo()`.
    var doStatement: [CodeBlock]

    /// The code blocks in the `catch` statement.
    ///
    /// If nil, no `catch` statement is added.
    ///
    /// For example, in `do { try foo() } catch { return bar }`,
    /// `catchBody` is `return bar`.
    var catchBody: [CodeBlock]?
}

/// A description of a value binding used in enums with associated values.
///
/// For example: `let foo(bar)`.
struct ValueBindingDescription: Equatable, Codable {

    /// The binding kind: `let` or `var`.
    var kind: BindingKind

    /// The bound values in a function call expression syntax.
    ///
    /// For example, in `let foo(bar)`, `value` represents `foo(bar)`.
    var value: FunctionCallDescription
}

/// A kind of a keyword.
enum KeywordKind: Equatable, Codable {

    /// The return keyword.
    case `return`

    /// The try keyword.
    case `try`(hasPostfixQuestionMark: Bool)

    /// The await keyword.
    case `await`

    /// The throw keyword.
    case `throw`

    /// The yield keyword.
    case `yield`
}

/// A description of an expression that places a keyword before an expression.
struct UnaryKeywordDescription: Equatable, Codable {

    /// The keyword to place before the expression.
    ///
    /// For example, in `return foo`, `kind` represents `return`.
    var kind: KeywordKind

    /// The expression prefixed by the keyword.
    ///
    /// For example, in `return foo`, `expression` represents `foo`.
    var expression: Expression? = nil
}

/// A description of a closure invocation.
///
/// For example: `{ foo in return foo + "bar" }`.
struct ClosureInvocationDescription: Equatable, Codable {

    /// The names of the arguments taken by the closure.
    ///
    /// For example, in `{ foo in return foo + "bar" }`, `argumentNames`
    /// is `["foo"]`.
    var argumentNames: [String] = []

    /// The code blocks of the closure body.
    ///
    /// For example, in `{ foo in return foo + "bar" }`, `body`
    /// represents `return foo + "bar"`.
    var body: [CodeBlock]? = nil
}

/// A binary operator.
///
/// For example: `+=` in `a += b`.
enum BinaryOperator: String, Equatable, Codable {

    /// The += operator, adds and then assigns another value.
    case plusEquals = "+="

    /// The == operator, checks equality between two values.
    case equals = "=="

    /// The ... operator, creates an end-inclusive range between two numbers.
    case rangeInclusive = "..."

    /// The || operator, used between two Boolean values.
    case booleanOr = "||"
}

/// A description of a binary operation expression.
///
/// For example: `foo += 1`.
struct BinaryOperationDescription: Equatable, Codable {

    /// The left-hand side expression of the operation.
    ///
    /// For example, in `foo += 1`, `left` is `foo`.
    var left: Expression

    /// The binary operator tying the two expressions together.
    ///
    /// For example, in `foo += 1`, `operation` represents `+=`.
    var operation: BinaryOperator

    /// The right-hand side expression of the operation.
    ///
    /// For example, in `foo += 1`, `right` is `1`.
    var right: Expression
}

/// A description of an inout expression, which provides a read-write
/// reference to a variable.
///
/// For example, `&foo` passes a reference to the `foo` variable.
struct InOutDescription: Equatable, Codable {

    /// The referenced expression.
    ///
    /// For example, in `&foo`, `referencedExpr` is `foo`.
    var referencedExpr: Expression
}

/// A description of an optional chaining expression.
///
/// For example, in `foo?`, `referencedExpr` is `foo`.
struct OptionalChainingDescription: Equatable, Codable {

    /// The referenced expression.
    ///
    /// For example, in `foo?`, `referencedExpr` is `foo`.
    var referencedExpr: Expression
}

/// A description of a tuple.
///
/// For example: `(foo, bar)`.
struct TupleDescription: Equatable, Codable {

    /// The member expressions.
    ///
    /// For example, in `(foo, bar)`, `members` is `[foo, bar]`.
    var members: [Expression]
}

/// A Swift expression.
indirect enum Expression: Equatable, Codable {

    /// A literal.
    ///
    /// For example `"hello"` or `42`.
    case literal(LiteralDescription)

    /// An identifier, such as a variable name.
    ///
    /// For example, in `let foo = 42`, `foo` is an identifier.
    case identifier(IdentifierDescription)

    /// A member access expression.
    ///
    /// For example: `foo.bar`.
    case memberAccess(MemberAccessDescription)

    /// A function call.
    ///
    /// For example: `foo(bar: 42)`.
    case functionCall(FunctionCallDescription)

    /// An assignment expression.
    ///
    /// For example `foo = 42`.
    case assignment(AssignmentDescription)

    /// A switch statement expression.
    ///
    /// For example: `switch foo {`.
    case `switch`(SwitchDescription)

    /// An if statement, with optional else if's and an else statement attached.
    ///
    /// For example: `if foo { bar } else if baz { boo } else { bam }`.
    case ifStatement(IfStatementDescription)

    /// A do statement.
    ///
    /// For example: `do { try foo() } catch { return bar }`.
    case doStatement(DoStatementDescription)

    /// A value binding used in enums with associated values.
    ///
    /// For example: `let foo(bar)`.
    case valueBinding(ValueBindingDescription)

    /// An expression that places a keyword before an expression.
    case unaryKeyword(UnaryKeywordDescription)

    /// A closure invocation.
    ///
    /// For example: `{ foo in return foo + "bar" }`.
    case closureInvocation(ClosureInvocationDescription)

    /// A binary operation expression.
    ///
    /// For example: `foo += 1`.
    case binaryOperation(BinaryOperationDescription)

    /// An inout expression, which provides a reference to a variable.
    ///
    /// For example, `&foo` passes a reference to the `foo` variable.
    case inOut(InOutDescription)

    /// An optional chaining expression.
    ///
    /// For example, in `foo?`, `referencedExpr` is `foo`.
    case optionalChaining(OptionalChainingDescription)

    /// A tuple expression.
    ///
    /// For example: `(foo, bar)`.
    case tuple(TupleDescription)
}

/// A code block item, either a declaration or an expression.
enum CodeBlockItem: Equatable, Codable {

    /// A declaration, such as of a new type or function.
    case declaration(Declaration)

    /// An expression, such as a call of a declared function.
    case expression(Expression)
}

/// A code block, with an optional comment.
struct CodeBlock: Equatable, Codable {

    /// The comment to prepend to the code block item.
    var comment: Comment?

    /// The code block item that appears below the comment.
    var item: CodeBlockItem
}

/// A description of a Swift file.
struct FileDescription: Equatable, Codable {

    /// A comment placed at the top of the file.
    var topComment: Comment?

    /// Import statements placed below the top comment, but before the code
    /// blocks.
    var imports: [ImportDescription]?

    /// The code blocks that represent the main contents of the file.
    var codeBlocks: [CodeBlock]
}

/// A description of a named Swift file.
struct NamedFileDescription: Equatable, Codable {

    /// A file name, including the file extension.
    ///
    /// For example: `Foo.swift`.
    var name: String

    /// The contents of the file.
    var contents: FileDescription
}

/// A file with contents made up of structured Swift code.
struct StructuredSwiftRepresentation: Equatable, Codable {

    /// The contents of the file.
    var file: NamedFileDescription
}

// MARK: - Conveniences

extension Declaration {

    /// A variable declaration.
    ///
    /// For example: `let foo = 42`.
    /// - Parameters:
    ///   - accessModifier: An access modifier.
    ///   - isStatic: A Boolean value that indicates whether the variable
    ///   is static.
    ///   - kind: The variable binding kind.
    ///   - left: The name of the variable.
    ///   - type: The type of the variable.
    ///   - right: The expression to be assigned to the variable.
    ///   - getter: Body code for the getter of the variable.
    ///   - getterEffects: Effects of the getter.
    ///   - setter: Body code for the setter of the variable.
    ///   - modify: Body code for the `_modify` accessor.
    /// - Returns: Variable declaration.
    static func variable(
        accessModifier: AccessModifier? = nil,
        isStatic: Bool = false,
        kind: BindingKind,
        left: String,
        type: ExistingTypeDescription? = nil,
        right: Expression? = nil,
        getter: [CodeBlock]? = nil,
        getterEffects: [FunctionKeyword] = [],
        setter: [CodeBlock]? = nil,
        modify: [CodeBlock]? = nil

    ) -> Self {
        .variable(
            .init(
                accessModifier: accessModifier,
                isStatic: isStatic,
                kind: kind,
                left: left,
                type: type,
                right: right,
                getter: getter,
                getterEffects: getterEffects,
                setter: setter,
                modify: modify
            )
        )
    }

    /// A description of an enum case.
    ///
    /// For example: `case foo(String)`.
    /// - Parameters:
    ///   - name: The name of the enum case.
    ///   - kind: The kind of the enum case.
    /// - Returns: An enum case declaration.
    static func enumCase(
        name: String,
        kind: EnumCaseKind = .nameOnly
    ) -> Self {
        .enumCase(.init(name: name, kind: kind))
    }

    /// A description of a typealias declaration.
    ///
    /// For example `typealias Foo = Int`.
    /// - Parameters:
    ///   - accessModifier: An access modifier.
    ///   - name: The name of the typealias.
    ///   - existingType: The existing type that serves as the
    ///   underlying type of the alias.
    /// - Returns: A typealias declaration.
    static func `typealias`(
        accessModifier: AccessModifier? = nil,
        name: String,
        existingType: ExistingTypeDescription
    ) -> Self {
        .typealias(
            .init(
                accessModifier: accessModifier,
                name: name,
                existingType: existingType
            )
        )
    }

    /// A description of a function definition.
    ///
    /// For example: `func foo() { }`.
    /// - Parameters:
    ///   - accessModifier: An access modifier.
    ///   - kind: The kind of the function.
    ///   - parameters: The parameters of the function.
    ///   - keywords: The keywords of the function, such as `async` and
    ///   `throws.`
    ///   - returnType: The return type name of the function, such as `Int`.
    ///   - body: The body definition of the function.
    /// - Returns: A function declaration.
    static func function(
        accessModifier: AccessModifier? = nil,
        kind: FunctionKind,
        parameters: [ParameterDescription],
        keywords: [FunctionKeyword] = [],
        returnType: Expression? = nil,
        body: [CodeBlock]? = nil
    ) -> Self {
        .function(
            .init(
                accessModifier: accessModifier,
                kind: kind,
                parameters: parameters,
                keywords: keywords,
                returnType: returnType,
                body: body
            )
        )
    }

    /// A description of a function definition.
    ///
    /// For example: `func foo() { }`.
    /// - Parameters:
    ///   - signature: The signature of the function.
    ///   - body: The body definition of the function.
    /// - Returns: A function declaration.
    static func function(
        signature: FunctionSignatureDescription,
        body: [CodeBlock]? = nil
    ) -> Self {
        .function(
            .init(
                signature: signature,
                body: body
            )
        )
    }

    /// A description of an enum declaration.
    ///
    /// For example `enum Bar {`.
    /// - Parameters:
    ///   - isFrozen: A Boolean value that indicates whether the enum has
    ///   a `@frozen` attribute.
    ///   - accessModifier: An access modifier.
    ///   - name: The name of the enum.
    ///   - conformances: The type names that the enum conforms to.
    ///   - members: The declarations that make up the enum body.
    /// - Returns: An enum declaration.
    static func `enum`(
        isFrozen: Bool = false,
        accessModifier: AccessModifier? = nil,
        name: String,
        conformances: [String] = [],
        members: [Declaration] = []
    ) -> Self {
        .enum(
            .init(
                isFrozen: isFrozen,
                accessModifier: accessModifier,
                name: name,
                conformances: conformances,
                members: members
            )
        )
    }

    /// A description of an extension declaration.
    ///
    /// For example `extension Foo {`.
    /// - Parameters:
    ///   - accessModifier: An access modifier.
    ///   - onType: The name of the extended type.
    ///   - conformances: Additional type names that the extension conforms to.
    ///   - whereClause: A where clause constraining the extension declaration.
    ///   - declarations: The declarations that the extension adds on the
    ///   extended type.
    /// - Returns: An extension declaration.
    static func `extension`(
        accessModifier: AccessModifier?,
        onType: String,
        conformances: [String] = [],
        whereClause: WhereClause? = nil,
        declarations: [Declaration]
    ) -> Self {
        .extension(
            .init(
                accessModifier: accessModifier,
                onType: onType,
                conformances: conformances,
                whereClause: whereClause,
                declarations: declarations
            )
        )
    }
}

extension FunctionKind {
    /// Returns a non-failable initializer, for example `init()`.
    static var initializer: Self {
        return .initializer(failable: false)
    }

    /// Returns a non-static function kind.
    static func function(name: String) -> Self {
        .function(name: name, isStatic: false)
    }
}

extension CodeBlock {

    /// Returns a new declaration code block wrapping the provided declaration.
    /// - Parameter declaration: The declaration to wrap.
    /// - Returns: A new `CodeBlock` instance containing the provided declaration.
    static func declaration(_ declaration: Declaration) -> Self {
        return CodeBlock(item: .declaration(declaration))
    }

    /// Returns a new expression code block wrapping the provided expression.
    /// - Parameter expression: The expression to wrap.
    /// - Returns: A new `CodeBlock` instance containing the provided declaration.
    static func expression(_ expression: Expression) -> Self {
        return CodeBlock(item: .expression(expression))
    }
}

extension Expression {

    /// A string literal.
    ///
    /// For example: `"hello"`.
    /// - Parameter value: The string value of the literal.
    /// - Returns: A new `Expression` representing a string  literal.
    static func literal(_ value: String) -> Self {
        .literal(.string(value))
    }

    /// An integer literal.
    ///
    /// For example `42`.
    /// - Parameter value: The integer value of the literal.
    /// - Returns: A new `Expression` representing an integer literal.
    static func literal(_ value: Int) -> Self {
        .literal(.int(value))
    }

    /// Returns a new expression that accesses the member on the current
    /// expression.
    /// - Parameter member: The name of the member to access on the expression.
    /// - Returns: A new expression representing member access.
    func dot(_ member: String) -> Expression {
        return .memberAccess(.init(left: self, right: member))
    }

    /// Returns a new expression that calls the current expression as a function
    /// with the specified arguments.
    /// - Parameter arguments: The arguments used to call the expression.
    /// - Returns: A new expression representing a function call.
    func call(_ arguments: [FunctionArgumentDescription]) -> Expression {
        .functionCall(.init(calledExpression: self, arguments: arguments))
    }

    /// Returns a new member access expression without a receiver,
    /// starting with dot.
    ///
    /// For example: `.foo`, where `member` is `foo`.
    /// - Parameter member: The name of the member to access.
    /// - Returns: A new expression representing member access with a dot prefix.
    static func dot(_ member: String) -> Self {
        return Self.memberAccess(.init(right: member))
    }

    /// Returns a new identifier expression for the provided pattern, such
    /// as a variable or function name.
    /// - Parameter name: The name of the identifier.
    /// - Returns: A new expression representing an identifier with
    ///   the specified name.
    static func identifierPattern(_ name: String) -> Self {
<<<<<<< HEAD
        .identifier(.variable(name))
=======
        .identifier(.pattern(name))
>>>>>>> 14b9ec9e
    }

    /// Returns a new identifier expression for the provided type name.
    /// - Parameter type: The description of the type.
    /// - Returns: A new expression representing an identifier with
    ///   the specified name.
    static func identifierType(_ type: ExistingTypeDescription) -> Self {
        .identifier(.type(type))
    }

    /// Returns a new identifier expression for the provided type name.
    /// - Parameter type: The name of the type.
    /// - Returns: A new expression representing an identifier with
    ///   the specified name.
    static func identifierType(_ type: TypeName) -> Self {
        .identifier(.type(.init(type)))
    }

    /// Returns a new identifier expression for the provided type name.
    /// - Parameter type: The usage of the type.
    /// - Returns: A new expression representing an identifier with
    ///   the specified name.
    static func identifierType(_ type: TypeUsage) -> Self {
        .identifier(.type(.init(type)))
    }

    /// Returns a new switch statement expression.
    /// - Parameters:
    ///   - switchedExpression: The expression evaluated by the switch
    ///    statement.
    ///   - cases: The cases defined in the switch statement.
    /// - Returns: A new expression representing a switch statement with the specified switched expression and cases
    static func `switch`(
        switchedExpression: Expression,
        cases: [SwitchCaseDescription]
    ) -> Self {
        .`switch`(
            .init(
                switchedExpression: switchedExpression,
                cases: cases
            )
        )
    }

    /// Returns an if statement, with optional else if's and an else
    /// statement attached.
    /// - Parameters:
    ///   - ifBranch: The primary `if` branch.
    ///   - elseIfBranches: Additional `else if` branches.
    ///   - elseBody: The body of an else block.
    /// - Returns: A new expression representing an `if` statement with the specified branches and blocks.
    static func ifStatement(
        ifBranch: IfBranch,
        elseIfBranches: [IfBranch] = [],
        elseBody: [CodeBlock]? = nil
    ) -> Self {
        .ifStatement(
            .init(
                ifBranch: ifBranch,
                elseIfBranches: elseIfBranches,
                elseBody: elseBody
            )
        )
    }

    /// Returns a new function call expression.
    ///
    /// For example `foo(bar: 42)`.
    /// - Parameters:
    ///   - calledExpression: The expression to be called as a function.
    ///   - arguments: The arguments to be passed to the function call.
    ///   - trailingClosure: A trailing closure.
    /// - Returns: A new expression representing a function call with the specified called expression and arguments.
    static func functionCall(
        calledExpression: Expression,
        arguments: [FunctionArgumentDescription] = [],
        trailingClosure: ClosureInvocationDescription? = nil
    ) -> Self {
        .functionCall(
            .init(
                calledExpression: calledExpression,
                arguments: arguments,
                trailingClosure: trailingClosure
            )
        )
    }

    /// Returns a new function call expression.
    ///
    /// For example: `foo(bar: 42)`.
    /// - Parameters:
    ///   - calledExpression: The expression called as a function.
    ///   - arguments: The arguments passed to the function call.
    ///   - trailingClosure: A trailing closure.
    /// - Returns: A new expression representing a function call with the specified called expression and arguments.
    static func functionCall(
        calledExpression: Expression,
        arguments: [Expression],
        trailingClosure: ClosureInvocationDescription? = nil
    ) -> Self {
        .functionCall(
            .init(
                calledExpression: calledExpression,
                arguments: arguments.map { .init(label: nil, expression: $0) },
                trailingClosure: trailingClosure
            )
        )
    }

    /// Returns a new expression that places a keyword before an expression.
    /// - Parameters:
    ///   - kind: The keyword to place before the expression.
    ///   - expression: The expression prefixed by the keyword.
    /// - Returns: A new expression with the specified keyword placed before the expression.
    static func unaryKeyword(
        kind: KeywordKind,
        expression: Expression? = nil
    ) -> Self {
        .unaryKeyword(.init(kind: kind, expression: expression))
    }

    /// Returns a new expression that puts the return keyword before
    /// an expression.
    /// - Parameter expression: The expression to prepend.
    /// - Returns: A new expression with the `return` keyword placed before the expression.
    static func `return`(_ expression: Expression? = nil) -> Self {
        .unaryKeyword(kind: .return, expression: expression)
    }

    /// Returns a new expression that puts the try keyword before
    /// an expression.
    /// - Parameter expression: The expression to prepend.
    /// - Returns: A new expression with the `try` keyword placed before the expression.
    static func `try`(_ expression: Expression) -> Self {
        .unaryKeyword(kind: .try, expression: expression)
    }

    /// Returns a new expression that puts the try? keyword before
    /// an expression.
    /// - Parameter expression: The expression to prepend.
    /// - Returns: A new expression with the `try?` keyword placed before the expression.
    static func optionalTry(_ expression: Expression) -> Self {
        .unaryKeyword(
            kind: .try(hasPostfixQuestionMark: true),
            expression: expression
        )
    }

    /// Returns a new expression that puts the await keyword before
    /// an expression.
    /// - Parameter expression: The expression to prepend.
    /// - Returns: A new expression with the `await` keyword placed before the expression.
    static func `await`(_ expression: Expression) -> Self {
        .unaryKeyword(kind: .await, expression: expression)
    }

    /// Returns a new expression that puts the yield keyword before
    /// an expression.
    /// - Parameter expression: The expression to prepend.
    /// - Returns: A new expression with the `yield` keyword placed before the expression.
    static func `yield`(_ expression: Expression) -> Self {
        .unaryKeyword(kind: .yield, expression: expression)
    }

    /// Returns a new value binding used in enums with associated values.
    ///
    /// For example: `let foo(bar)`.
    /// - Parameters:
    ///   - kind: The binding kind: `let` or `var`.
    ///   - value: The bound values in a function call expression syntax.
    /// - Returns: A new expression representing the value binding.
    static func valueBinding(
        kind: BindingKind,
        value: FunctionCallDescription
    ) -> Self {
        .valueBinding(.init(kind: kind, value: value))
    }

    /// Returns a new closure invocation expression.
    ///
    /// For example: such as `{ foo in return foo + "bar" }`.
    /// - Parameters:
    ///   - argumentNames: The names of the arguments taken by the closure.
    ///   - body: The code blocks of the closure body.
    /// - Returns: A new expression representing the closure invocation
    static func `closureInvocation`(
        argumentNames: [String] = [],
        body: [CodeBlock]? = nil
    ) -> Self {
        .closureInvocation(.init(argumentNames: argumentNames, body: body))
    }

    /// Creates a new binary operation expression.
    ///
    /// For example: `foo += 1`.
    /// - Parameters:
    ///   - left: The left-hand side expression of the operation.
    ///   - operation: The binary operator tying the two expressions together.
    ///   - right: The right-hand side expression of the operation.
    /// - Returns: A new expression representing the binary operation.
    static func `binaryOperation`(
        left: Expression,
        operation: BinaryOperator,
        right: Expression
    ) -> Self {
        .binaryOperation(.init(left: left, operation: operation, right: right))
    }

    /// Creates a new inout expression, which provides a read-write
    /// reference to a variable.
    ///
    /// For example, `&foo` passes a reference to the `foo` variable.
    /// - Parameter referencedExpr: The referenced expression.
    /// - Returns: A new expression representing the inout expression.
    static func inOut(_ referencedExpr: Expression) -> Self {
        .inOut(.init(referencedExpr: referencedExpr))
    }

    /// Creates a new assignment expression.
    ///
    /// For example: `foo = 42`.
    /// - Parameters:
    ///   - left: The left-hand side expression, the variable to assign to.
    ///   - right: The right-hand side expression, the value to assign.
    /// - Returns: Assignment expression.
    static func assignment(left: Expression, right: Expression) -> Self {
        .assignment(.init(left: left, right: right))
    }

    /// Returns a new optional chaining expression wrapping the current
    /// expression.
    ///
    /// For example, for the current expression `foo`, returns `foo?`.
    /// - Returns: A new expression representing the optional chaining operation.
    func optionallyChained() -> Self {
        .optionalChaining(.init(referencedExpr: self))
    }

    /// Returns a new tuple expression.
    ///
    /// For example, in `(foo, bar)`, `members` is `[foo, bar]`.
    /// - Parameter expressions: The member expressions.
    /// - Returns: A tuple expression.
    static func tuple(_ expressions: [Expression]) -> Self {
        .tuple(.init(members: expressions))
    }
}

extension MemberAccessDescription {
    /// Creates a new member access expression without a receiver, starting
    /// with dot.
    ///
    /// For example, `.foo`, where `member` is `foo`.
    /// - Parameter member: The name of the member to access.
    /// - Returns: A new member access expression.
    static func dot(_ member: String) -> Self {
        .init(right: member)
    }
}

extension Expression: ExpressibleByStringLiteral, ExpressibleByNilLiteral, ExpressibleByArrayLiteral {
    init(arrayLiteral elements: Expression...) {
        self = .literal(.array(elements))
    }

    init(stringLiteral value: String) {
        self = .literal(.string(value))
    }

    init(nilLiteral: ()) {
        self = .literal(.nil)
    }
}

extension LiteralDescription: ExpressibleByStringLiteral, ExpressibleByNilLiteral, ExpressibleByArrayLiteral {
    init(arrayLiteral elements: Expression...) {
        self = .array(elements)
    }

    init(stringLiteral value: String) {
        self = .string(value)
    }

    init(nilLiteral: ()) {
        self = .nil
    }
}

extension VariableDescription {

    /// Returns a new mutable variable declaration.
    ///
    /// For example `var foo = 42`.
    /// - Parameter name: The name of the variable.
    /// - Returns: A new mutable variable declaration.
    static func `var`(_ name: String) -> Self {
        Self.init(kind: .var, left: name)
    }

    /// Returns a new immutable variable declaration.
    ///
    /// For example `let foo = 42`.
    /// - Parameter name: The name of the variable.
    /// - Returns: A new immutable variable declaration.
    static func `let`(_ name: String) -> Self {
        Self.init(kind: .let, left: name)
    }
}

extension Expression {

    /// Creates a new assignment description where the called expression is
    /// assigned the value of the specified expression.
    /// - Parameter rhs: The right-hand side of the assignment expression.
    /// - Returns: An assignment description representing the assignment.
    func equals(_ rhs: Expression) -> AssignmentDescription {
        .init(left: self, right: rhs)
    }
}

extension FunctionArgumentDescription: ExpressibleByStringLiteral {
    init(stringLiteral value: String) {
        self = .init(expression: .literal(.string(value)))
    }
}

extension FunctionSignatureDescription {
    /// Returns a new function signature description that has the access
    /// modifier updated to the specified one.
    /// - Parameter accessModifier: The access modifier to use.
    /// - Returns: A function signature description with the specified access modifier.
    func withAccessModifier(_ accessModifier: AccessModifier?) -> Self {
        var value = self
        value.accessModifier = accessModifier
        return value
    }
}

extension SwitchCaseKind {
    /// Returns a new switch case kind with no argument names, only the
    /// specified expression as the name.
    /// - Parameter expression: The expression for the switch case label.
    /// - Returns: A switch case kind with the specified expression as the label.
    static func `case`(_ expression: Expression) -> Self {
        .case(expression, [])
    }
}

extension KeywordKind {

    /// Returns the try keyword without the postfix question mark.
    static var `try`: Self {
        .try(hasPostfixQuestionMark: false)
    }
}

extension Declaration {
    /// Returns a new deprecated variant of the declaration if `shouldDeprecate` is true.
    func deprecate(if shouldDeprecate: Bool) -> Self {
        if shouldDeprecate {
            return .deprecated(.init(), self)
        }
        return self
    }

    /// Returns the declaration one level deeper, nested inside the commentable
    /// declaration, if present.
    var strippingTopComment: Self {
        guard case let .commentable(_, underlyingDecl) = self else {
            return self
        }
        return underlyingDecl
    }
}

extension Declaration {

    /// An access modifier.
    var accessModifier: AccessModifier? {
        get {
            switch self {
            case .commentable(_, let declaration):
                return declaration.accessModifier
            case .deprecated(_, let declaration):
                return declaration.accessModifier
            case .variable(let variableDescription):
                return variableDescription.accessModifier
            case .extension(let extensionDescription):
                return extensionDescription.accessModifier
            case .struct(let structDescription):
                return structDescription.accessModifier
            case .enum(let enumDescription):
                return enumDescription.accessModifier
            case .typealias(let typealiasDescription):
                return typealiasDescription.accessModifier
            case .protocol(let protocolDescription):
                return protocolDescription.accessModifier
            case .function(let functionDescription):
                return functionDescription.signature.accessModifier
            case .enumCase:
                return nil
            }
        }
        set {
            switch self {
            case .commentable(let comment, var declaration):
                declaration.accessModifier = newValue
                self = .commentable(comment, declaration)
            case .deprecated(let deprecationDescription, var declaration):
                declaration.accessModifier = newValue
                self = .deprecated(deprecationDescription, declaration)
            case .variable(var variableDescription):
                variableDescription.accessModifier = newValue
                self = .variable(variableDescription)
            case .extension(var extensionDescription):
                extensionDescription.accessModifier = newValue
                self = .extension(extensionDescription)
            case .struct(var structDescription):
                structDescription.accessModifier = newValue
                self = .struct(structDescription)
            case .enum(var enumDescription):
                enumDescription.accessModifier = newValue
                self = .enum(enumDescription)
            case .typealias(var typealiasDescription):
                typealiasDescription.accessModifier = newValue
                self = .typealias(typealiasDescription)
            case .protocol(var protocolDescription):
                protocolDescription.accessModifier = newValue
                self = .protocol(protocolDescription)
            case .function(var functionDescription):
                functionDescription.signature.accessModifier = newValue
                self = .function(functionDescription)
            case .enumCase:
                break
            }
        }
    }
}

extension ExistingTypeDescription {

    /// Creates a member type description with the provided single component.
    /// - Parameter singleComponent: A single component of the name.
    /// - Returns: The new type description.
    static func member(_ singleComponent: String) -> Self {
        .member([singleComponent])
    }
}<|MERGE_RESOLUTION|>--- conflicted
+++ resolved
@@ -121,17 +121,10 @@
 /// For example, in `let foo = 42`, `foo` is an identifier.
 enum IdentifierDescription: Equatable, Codable {
 
-<<<<<<< HEAD
-    /// A variable identifier.
-    ///
-    /// For example, `foo` in `let foo = 42`.
-    case variable(String)
-=======
     /// A pattern identifier.
     ///
     /// For example, `foo` in `let foo = 42`.
     case pattern(String)
->>>>>>> 14b9ec9e
 
     /// A type identifier.
     ///
@@ -1362,11 +1355,7 @@
     /// - Returns: A new expression representing an identifier with
     ///   the specified name.
     static func identifierPattern(_ name: String) -> Self {
-<<<<<<< HEAD
-        .identifier(.variable(name))
-=======
         .identifier(.pattern(name))
->>>>>>> 14b9ec9e
     }
 
     /// Returns a new identifier expression for the provided type name.
