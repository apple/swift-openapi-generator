//===----------------------------------------------------------------------===//
//
// This source file is part of the SwiftOpenAPIGenerator open source project
//
// Copyright (c) 2023 Apple Inc. and the SwiftOpenAPIGenerator project authors
// Licensed under Apache License v2.0
//
// See LICENSE.txt for license information
// See CONTRIBUTORS.txt for the list of SwiftOpenAPIGenerator project authors
//
// SPDX-License-Identifier: Apache-2.0
//
//===----------------------------------------------------------------------===//
import OpenAPIKit
import Foundation

extension FileTranslator {

    // MARK: - Struct encoder and decoder

    /// Returns a declaration of a custom decoder initializer.
    /// - Parameters:
    ///   - strategy: The strategy of the requested Codable implementation.
    ///   - properties: The properties of the structure.
    /// - Returns: A declaration; nil if the decoder should be synthesized.
    func translateStructBlueprintDecoder(
        strategy: StructBlueprint.OpenAPICodableStrategy,
        properties: [PropertyBlueprint]
    ) -> Declaration? {
        let knownKeys =
            properties
            .map(\.originalName)
        let knownKeysFunctionArg = FunctionArgumentDescription(
            label: "knownKeys",
            expression: .literal(
                .array(
                    knownKeys.map { .literal($0) }
                )
            )
        )
        switch strategy {
        case .synthesized:
            return nil
        case .enforcingNoAdditionalProperties:
            return translateStructBlueprintCustomDecoder(
                properties: properties,
                trailingCodeBlocks: [
                    .expression(
                        .try(
                            .identifier("decoder")
                                .dot("ensureNoAdditionalProperties")
                                .call([knownKeysFunctionArg])
                        )
                    )
                ]
            )
        case .allowingAdditionalProperties:
            return translateStructBlueprintCustomDecoder(
                properties: properties,
                trailingCodeBlocks: [
                    .expression(
                        .assignment(
                            left: .identifier("additionalProperties"),
                            right: .try(
                                .identifier("decoder")
                                    .dot("decodeAdditionalProperties")
                                    .call([knownKeysFunctionArg])
                            )
                        )
                    )
                ]
            )
        case .allOf(propertiesIsKeyValuePairSchema: let isKeyValuePairs):
            return translateStructBlueprintAllOfDecoder(
                properties: Array(zip(properties, isKeyValuePairs))
            )
        case .anyOf(propertiesIsKeyValuePairSchema: let isKeyValuePairs):
            return translateStructBlueprintAnyOfDecoder(
                properties: Array(zip(properties, isKeyValuePairs))
            )
        }
    }

    /// Returns a declaration of a custom encoder function.
    /// - Parameters:
    ///   - strategy: The strategy of the requested Codable implementation.
    ///   - properties: The properties of the structure.
    /// - Returns: A declaration; nil if the encoder should be synthesized.
    func translateStructBlueprintEncoder(
        strategy: StructBlueprint.OpenAPICodableStrategy,
        properties: [PropertyBlueprint]
    ) -> Declaration? {
        switch strategy {
        case .synthesized, .enforcingNoAdditionalProperties:
            return nil
        case .allowingAdditionalProperties:
            return translateStructBlueprintCustomEncoder(
                properties: properties,
                trailingCodeBlocks: [
                    .expression(
                        .try(
                            .identifier("encoder")
                                .dot("encodeAdditionalProperties")
                                .call([
                                    .init(
                                        label: nil,
                                        expression: .identifier("additionalProperties")
                                    )
                                ])
                        )
                    )
                ]
            )
        case .allOf(propertiesIsKeyValuePairSchema: let isKeyValuePairs):
            return translateStructBlueprintAllOfEncoder(
                properties: Array(zip(properties, isKeyValuePairs))
            )
        case .anyOf(propertiesIsKeyValuePairSchema: let isKeyValuePairs):
            return translateStructBlueprintAnyOfEncoder(
                properties: Array(zip(properties, isKeyValuePairs))
            )
        }
    }

    // MARK: - Custom encoder and decoder

    /// Returns a declaration of a decoder implementation.
    /// - Parameters:
    ///   - properties: The properties to decode.
    ///   - trailingCodeBlocks: Additional code blocks to add at the end of
    ///   the body of the decoder initializer.
    /// - Returns: A declaration representing the custom decoder implementation.
    func translateStructBlueprintCustomDecoder(
        properties: [PropertyBlueprint],
        trailingCodeBlocks: [CodeBlock] = []
    ) -> Declaration {
        let containerVarDecl: Declaration = .decoderContainerOfKeysVar()
        let assignExprs: [Expression] = properties.map { property in
            let typeUsage = property.typeUsage
            return .assignment(
                left: .identifier(property.swiftSafeName),
                right: .try(
                    .identifier("container")
                        .dot("decode\(typeUsage.isOptional ? "IfPresent" : "")")
                        .call([
                            .init(
                                label: nil,
                                expression:
                                    .identifier(
                                        typeUsage.fullyQualifiedNonOptionalSwiftName
                                    )
                                    .dot("self")
                            ),
                            .init(
                                label: "forKey",
                                expression: .dot(property.swiftSafeName)
                            ),
                        ])
                )
            )
        }
        let decodingCodeBlocks: [CodeBlock]
        if !properties.isEmpty {
            decodingCodeBlocks =
                [
                    .declaration(containerVarDecl)
                ] + assignExprs.map { .expression($0) }
        } else {
            decodingCodeBlocks = []
        }
        return decoderInitializer(
            body: decodingCodeBlocks + trailingCodeBlocks
        )
    }

    /// Returns a declaration of an encoder implementation.
    /// - Parameters:
    ///   - properties: The properties to encode.
    ///   - trailingCodeBlocks: Additional code blocks to add at the end of
    ///   the body of the encoder initializer.
    /// - Returns: A `Declaration` representing the custom decoder implementation.
    func translateStructBlueprintCustomEncoder(
        properties: [PropertyBlueprint],
        trailingCodeBlocks: [CodeBlock] = []
    ) -> Declaration {
        let containerVarDecl: Declaration = .variable(
            kind: .var,
            left: "container",
            right: .identifier("encoder").dot("container")
                .call([
                    .init(
                        label: "keyedBy",
                        expression: .identifier("CodingKeys").dot("self")
                    )
                ])
        )
        let encodeExprs: [Expression] = properties.map { property in
            .try(
                .identifier("container")
                    .dot("encode\(property.typeUsage.isOptional ? "IfPresent" : "")")
                    .call([
                        .init(
                            label: nil,
                            expression: .identifier(property.swiftSafeName)
                        ),
                        .init(
                            label: "forKey",
                            expression: .dot(property.swiftSafeName)
                        ),
                    ])
            )
        }
        let encodingCodeBlocks: [CodeBlock]
        if !properties.isEmpty {
            encodingCodeBlocks =
                [
                    .declaration(containerVarDecl)
                ] + encodeExprs.map { .expression($0) }
        } else {
            encodingCodeBlocks = []
        }
        return encoderFunction(
            body: encodingCodeBlocks + trailingCodeBlocks
        )
    }

    // MARK: - AllOf encoder and decoder

    /// Returns a declaration of an allOf decoder implementation.
    /// - Parameter properties: The properties to decode.
    /// - Returns: A `Declaration` representing the `allOf` decoder implementation.
    func translateStructBlueprintAllOfDecoder(
        properties: [(property: PropertyBlueprint, isKeyValuePair: Bool)]
    ) -> Declaration {
        let assignExprs: [Expression] = properties.map { property, isKeyValuePair in
            let decoderExpr: Expression =
                isKeyValuePair ? .initFromDecoderExpr() : .decodeFromSingleValueContainerExpr()
            return .assignment(
                left: .identifier(property.swiftSafeName),
                right: .try(decoderExpr)
            )
        }
        return decoderInitializer(body: assignExprs.map { .expression($0) })
    }

    /// Returns a declaration of an allOf encoder implementation.
    /// - Parameter properties: The properties to encode.
    /// - Returns: A `Declaration` representing the `allOf` encoder implementation.
    func translateStructBlueprintAllOfEncoder(
        properties: [(property: PropertyBlueprint, isKeyValuePair: Bool)]
    ) -> Declaration {
        let exprs: [Expression]
        if let firstSingleValue = properties.first(where: { !$0.isKeyValuePair }) {
            let expr: Expression = .identifier(firstSingleValue.property.swiftSafeName)
                .encodeToSingleValueContainerExpr(gracefully: false)
            exprs = [expr]
        } else {
            exprs =
                properties
                .filter { $0.isKeyValuePair }
                .map(\.property.swiftSafeName)
                .map { name in
                    .identifier(name).encodeExpr()
                }
        }
        return encoderFunction(
            body: exprs.map { .expression($0) }
        )
    }

    // MARK: - AnyOf encoder and decoder

    /// Returns a declaration of an anyOf decoder implementation.
    /// - Parameter properties: The properties to be decoded using the `AnyOf` schema.
    /// - Returns: A `Declaration` representing the `anyOf` decoder implementation.
    func translateStructBlueprintAnyOfDecoder(
        properties: [(property: PropertyBlueprint, isKeyValuePair: Bool)]
    ) -> Declaration {
        let assignExprs: [Expression] = properties.map { (property, isKeyValuePair) in
            let decoderExpr: Expression =
                isKeyValuePair ? .initFromDecoderExpr() : .decodeFromSingleValueContainerExpr()
            return .assignment(
                left: .identifier(property.swiftSafeName),
                right: .optionalTry(decoderExpr)
            )
        }
        let atLeastOneNotNilCheckExpr: Expression = .try(
            .identifier("DecodingError")
                .dot("verifyAtLeastOneSchemaIsNotNil")
                .call([
                    .init(
                        label: nil,
                        expression: .literal(
                            .array(
                                properties.map { .identifier($0.property.swiftSafeName) }
                            )
                        )
                    ),
                    .init(
                        label: "type",
                        expression: .identifier("Self").dot("self")
                    ),
                    .init(
                        label: "codingPath",
                        expression: .identifier("decoder").dot("codingPath")
                    ),
                ])
        )
        return decoderInitializer(
            body: assignExprs.map { .expression($0) } + [
                .expression(atLeastOneNotNilCheckExpr)
            ]
        )
    }

    /// Returns a declaration of an anyOf encoder implementation.
    /// - Parameter properties: The properties to be encoded using the `AnyOf` schema.
    /// - Returns: A `Declaration` representing the `AnyOf` encoder implementation.
    func translateStructBlueprintAnyOfEncoder(
        properties: [(property: PropertyBlueprint, isKeyValuePair: Bool)]
    ) -> Declaration {
        let singleValueNames =
            properties
            .filter { !$0.isKeyValuePair }
            .map(\.property.swiftSafeName)
        let encodeSingleValuesExpr: Expression? =
            singleValueNames.isEmpty
            ? nil
            : .try(
                .identifier("encoder")
                    .dot("encodeFirstNonNilValueToSingleValueContainer")
                    .call(
                        [
                            .init(
                                label: nil,
                                expression: .literal(
                                    .array(
                                        singleValueNames.map { .identifier($0) }
                                    )
                                )
                            )
                        ]
                    )
            )
        let encodeExprs: [Expression] =
            (encodeSingleValuesExpr.flatMap { [$0] } ?? [])
            + properties
            .filter { $0.isKeyValuePair }
            .map(\.property)
            .map { property in
                .identifier(property.swiftSafeName)
                    .optionallyChained()
                    .encodeExpr()
            }
        return encoderFunction(
            body: encodeExprs.map { .expression($0) }
        )
    }

    // MARK: - OneOf encoder and decoder

    /// Returns a declaration of a oneOf without discriminator decoder implementation.
    /// - Parameter caseNames: The names of the cases to be decoded.
    /// - Returns: A `Declaration` representing the `OneOf` decoder implementation.
    func translateOneOfWithoutDiscriminatorDecoder(
        cases: [(name: String, isKeyValuePair: Bool)]
    ) -> Declaration {
        let assignExprs: [Expression] = cases.map { (caseName, isKeyValuePair) in
            let decoderExpr: Expression =
                isKeyValuePair ? .initFromDecoderExpr() : .decodeFromSingleValueContainerExpr()
            return .doStatement(
                .init(
                    doStatement: [
                        .expression(
                            .assignment(
                                left: .identifier("self"),
                                right: .dot(caseName)
                                    .call([
                                        .init(
                                            label: nil,
                                            expression: .try(decoderExpr)
                                        )
                                    ])
                            )
                        ),
                        .expression(.return()),
                    ],
                    catchBody: []
                )
            )
        }

        let otherExprs: [CodeBlock] = [
            .expression(
                translateOneOfDecoderThrowOnUnknownExpr()
            )
        ]
        return decoderInitializer(
            body: (assignExprs).map { .expression($0) } + otherExprs
        )
    }

    /// Returns an expression that throws an error when a oneOf failed
    /// to match any documented cases.
    func translateOneOfDecoderThrowOnUnknownExpr() -> Expression {
        .unaryKeyword(
            kind: .throw,
            expression: .identifier("DecodingError")
                .dot("failedToDecodeOneOfSchema")
                .call([
                    .init(
                        label: "type",
                        expression: .identifier("Self").dot("self")
                    ),
                    .init(
                        label: "codingPath",
                        expression: .identifier("decoder").dot("codingPath")
                    ),
                ])
        )
    }

    /// Returns a declaration of a oneOf with a discriminator decoder implementation.
<<<<<<< HEAD
    /// - Parameters:
    ///   - discriminatorName: The name of the discriminator property used for case selection.
    ///   - cases: The cases to decode, first element is the raw string to check for, the second
    ///     element is the case name (without the leading dot).
    /// - Returns: A `Declaration` representing the `oneOf` decoder implementation.
=======
>>>>>>> 9a6414cb
    func translateOneOfWithDiscriminatorDecoder(
        discriminatorName: String,
        cases: [(caseName: String, rawNames: [String])]
    ) -> Declaration {
        let cases: [SwitchCaseDescription] =
            cases
            .map { caseName, rawNames in
                .init(
                    kind: .multiCase(rawNames.map { .literal($0) }),
                    body: [
                        .expression(
                            .assignment(
                                left: .identifier("self"),
                                right: .dot(caseName)
                                    .call([
                                        .init(
                                            label: nil,
                                            expression: .try(
                                                .initFromDecoderExpr()
                                            )
                                        )
                                    ])
                            )
                        )
                    ]
                )
            }
        let otherExprs: [CodeBlock] = [
            .expression(
                translateOneOfDecoderThrowOnUnknownExpr()
            )
        ]
        let body: [CodeBlock] = [
            .declaration(.decoderContainerOfKeysVar()),
            .declaration(
                .variable(
                    kind: .let,
                    left: Constants.OneOf.discriminatorName,
                    right: .try(
                        .identifier("container")
                            .dot("decode")
                            .call([
                                .init(
                                    label: nil,
                                    expression: .identifier("String").dot("self")
                                ),
                                .init(
                                    label: "forKey",
                                    expression: .dot(discriminatorName)
                                ),
                            ])
                    )
                )
            ),
            .expression(
                .switch(
                    switchedExpression: .identifier(Constants.OneOf.discriminatorName),
                    cases: cases + [
                        .init(
                            kind: .default,
                            body: otherExprs
                        )
                    ]
                )
            ),
        ]
        return decoderInitializer(
            body: body
        )
    }

    /// Returns a declaration of a oneOf encoder implementation.
    /// - Parameter caseNames: The case names to be encoded, including the special case for undocumented cases.
    /// - Returns: A `Declaration` representing the `OneOf` encoder implementation.
    func translateOneOfEncoder(
        cases: [(name: String, isKeyValuePair: Bool)]
    ) -> Declaration {
        let switchExpr: Expression = .switch(
            switchedExpression: .identifier("self"),
            cases: cases.map { caseName, isKeyValuePair in
                let makeEncodeExpr: (Expression, Bool) -> Expression = { expr, isKeyValuePair in
                    if isKeyValuePair {
                        return expr.encodeExpr()
                    } else {
                        return expr.encodeToSingleValueContainerExpr(gracefully: false)
                    }
                }
                return .init(
                    kind: .case(.dot(caseName), ["value"]),
                    body: [
                        .expression(
                            makeEncodeExpr(
                                .identifier("value"),
                                isKeyValuePair
                            )
                        )
                    ]
                )
            }
        )
        return encoderFunction(body: [.expression(switchExpr)])
    }
}

// MARK: - Utilities

fileprivate extension Expression {
    /// Returns a new expression that calls the encode method on the current
    /// expression.
    ///
    /// Assumes the existence of an "encoder" variable in the current scope.
    /// - Returns: An expression representing the encoding of the current value using the "encoder" variable.
    func encodeExpr() -> Expression {
        .try(
            self
                .dot("encode")
                .call([
                    .init(
                        label: "to",
                        expression: .identifier("encoder")
                    )
                ])
        )
    }

    /// Returns a new expression that calls the encode method on the current
    /// expression for non-key-value pair schema values.
    ///
    /// Assumes the existence of an "encoder" variable in the current scope.
    /// - Parameter gracefully: A Boolean value indicating whether the graceful
    ///   variant of the expression is used.
    func encodeToSingleValueContainerExpr(gracefully: Bool) -> Expression {
        .try(
            .identifier("encoder")
                .dot("encodeToSingleValueContainer\(gracefully ? "Gracefully" : "")")
                .call([
                    .init(
                        label: nil,
                        expression: self
                    )
                ])
        )
    }

    /// Returns a new expression that calls the decoder initializer.
    ///
    /// Assumes the existence of an "decoder" variable in the current scope,
    /// and assumes that the result is assigned to a variable with a defined
    /// type, as the type checking relies on type inference.
    /// - Returns: An expression representing the initialization of an instance using the decoder.
    static func initFromDecoderExpr() -> Expression {
        .dot("init")
            .call([
                .init(
                    label: "from",
                    expression: .identifier("decoder")
                )
            ])
    }

    /// Returns a new expression that calls the decoder initializer for
    /// non-key-value pair values.
    ///
    /// Assumes the existence of a "decoder" variable in the current scope,
    /// and assumes that the result is assigned to a variable with a defined
    /// type, as the type checking relies on type inference.
    static func decodeFromSingleValueContainerExpr() -> Expression {
        .identifier("decoder").dot("decodeFromSingleValueContainer").call([])
    }
}

fileprivate extension Declaration {

    /// Returns a declaration of a container variable for CodingKeys.
    /// - Returns: A variable declaration representing a container for CodingKeys.
    static func decoderContainerOfKeysVar() -> Declaration {
        .variable(
            kind: .let,
            left: "container",
            right: .try(
                .identifier("decoder")
                    .dot("container")
                    .call([
                        .init(
                            label: "keyedBy",
                            expression: .identifier("CodingKeys").dot("self")
                        )
                    ])
            )
        )
    }
}

fileprivate extension FileTranslator {

    /// Returns a declaration of an encoder method definition.
    /// - Parameter body: An array of code blocks for the implementation.
    /// - Returns: A function declaration.
    func encoderFunction(body: [CodeBlock]) -> Declaration {
        .function(
            accessModifier: config.access,
            kind: .function(name: "encode"),
            parameters: [
                .init(label: "to", name: "encoder", type: "any Encoder")
            ],
            keywords: [
                .throws
            ],
            body: body
        )
    }

    /// Returns a declaration of a decoder initializer.
    /// - Parameter body: An array of code blocks for the implementation.
    /// - Returns: A function declaration.
    func decoderInitializer(body: [CodeBlock]) -> Declaration {
        .function(
            accessModifier: config.access,
            kind: .initializer,
            parameters: [
                .init(label: "from", name: "decoder", type: "any Decoder")
            ],
            keywords: [
                .throws
            ],
            body: body
        )
    }

}<|MERGE_RESOLUTION|>--- conflicted
+++ resolved
@@ -419,16 +419,12 @@
                 ])
         )
     }
-
     /// Returns a declaration of a oneOf with a discriminator decoder implementation.
-<<<<<<< HEAD
     /// - Parameters:
     ///   - discriminatorName: The name of the discriminator property used for case selection.
     ///   - cases: The cases to decode, first element is the raw string to check for, the second
     ///     element is the case name (without the leading dot).
     /// - Returns: A `Declaration` representing the `oneOf` decoder implementation.
-=======
->>>>>>> 9a6414cb
     func translateOneOfWithDiscriminatorDecoder(
         discriminatorName: String,
         cases: [(caseName: String, rawNames: [String])]
