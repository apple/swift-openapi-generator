//===----------------------------------------------------------------------===//
//
// This source file is part of the SwiftOpenAPIGenerator open source project
//
// Copyright (c) 2023 Apple Inc. and the SwiftOpenAPIGenerator project authors
// Licensed under Apache License v2.0
//
// See LICENSE.txt for license information
// See CONTRIBUTORS.txt for the list of SwiftOpenAPIGenerator project authors
//
// SPDX-License-Identifier: Apache-2.0
//
//===----------------------------------------------------------------------===//
import OpenAPIKit

extension FileTranslator {

    /// Returns a declaration of the specified string-based enum schema.
    /// - Parameters:
    ///   - typeName: The name of the type to give to the declared enum.
    ///   - userDescription: A user-specified description from the OpenAPI
    ///   document.
    ///   - isNullable: Whether the enum schema is nullable.
    ///   - allowedValues: The enumerated allowed values.
    func translateStringEnum(
        typeName: TypeName,
        userDescription: String?,
        isNullable: Bool,
        allowedValues: [AnyCodable]
    ) throws -> Declaration {
        let rawValues = try allowedValues.map(\.value)
            .map { anyValue in
                // In nullable enum schemas, empty strings are parsed as Void.
                // This is unlikely to be fixed, so handling that case here.
                // https://github.com/apple/swift-openapi-generator/issues/118
                if isNullable && anyValue is Void {
                    return ""
                }
                guard let string = anyValue as? String else {
                    throw GenericError(message: "Disallowed value for a string enum '\(typeName)': \(anyValue)")
                }
                return string
            }
        let cases = rawValues.map { rawValue in
            let caseName = swiftSafeName(for: rawValue)
            return (caseName, rawValue)
        }
<<<<<<< HEAD
        let conformances = [Constants.StringEnum.baseConformance] + Constants.StringEnum.conformances
        return try translateRawRepresentableEnum(
            typeName: typeName,
            conformances: conformances,
=======
        let generateUnknownCases = shouldGenerateUndocumentedCaseForEnumsAndOneOfs
        let baseConformance =
            generateUnknownCases ? Constants.StringEnum.baseConformanceOpen : Constants.StringEnum.baseConformanceClosed
        let conformances =
            generateUnknownCases ? Constants.StringEnum.conformancesOpen : Constants.StringEnum.conformancesClosed
        let unknownCaseName = generateUnknownCases ? Constants.StringEnum.undocumentedCaseName : nil
        return try translateRawRepresentableEnum(
            typeName: typeName,
            conformances: [baseConformance] + conformances,
>>>>>>> b0a3a879
            userDescription: userDescription,
            cases: cases,
            unknownCaseName: nil,
            unknownCaseDescription: nil
        )
    }
}<|MERGE_RESOLUTION|>--- conflicted
+++ resolved
@@ -45,22 +45,10 @@
             let caseName = swiftSafeName(for: rawValue)
             return (caseName, rawValue)
         }
-<<<<<<< HEAD
         let conformances = [Constants.StringEnum.baseConformance] + Constants.StringEnum.conformances
         return try translateRawRepresentableEnum(
             typeName: typeName,
             conformances: conformances,
-=======
-        let generateUnknownCases = shouldGenerateUndocumentedCaseForEnumsAndOneOfs
-        let baseConformance =
-            generateUnknownCases ? Constants.StringEnum.baseConformanceOpen : Constants.StringEnum.baseConformanceClosed
-        let conformances =
-            generateUnknownCases ? Constants.StringEnum.conformancesOpen : Constants.StringEnum.conformancesClosed
-        let unknownCaseName = generateUnknownCases ? Constants.StringEnum.undocumentedCaseName : nil
-        return try translateRawRepresentableEnum(
-            typeName: typeName,
-            conformances: [baseConformance] + conformances,
->>>>>>> b0a3a879
             userDescription: userDescription,
             cases: cases,
             unknownCaseName: nil,
