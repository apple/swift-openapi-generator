//===----------------------------------------------------------------------===//
//
// This source file is part of the SwiftOpenAPIGenerator open source project
//
// Copyright (c) 2023 Apple Inc. and the SwiftOpenAPIGenerator project authors
// Licensed under Apache License v2.0
//
// See LICENSE.txt for license information
// See CONTRIBUTORS.txt for the list of SwiftOpenAPIGenerator project authors
//
// SPDX-License-Identifier: Apache-2.0
//
//===----------------------------------------------------------------------===//
import OpenAPIKit

extension TypesFileTranslator {

    /// Returns a list of declarations that define a Swift type for
    /// the request body content.
    /// - Parameter content: The typed schema content to declare.
    /// - Returns: A list of declarations; empty list if the content is
    /// unsupported.
    /// - Throws: An error if there is an issue translating and declaring the schema content.
    func translateRequestBodyContentInTypes(
        _ content: TypedSchemaContent
    ) throws -> [Declaration] {
        let decl = try translateSchema(
            typeName: content.resolvedTypeUsage.typeName,
            schema: content.content.schema,
            overrides: .none
        )
        return decl
    }

    /// Returns a list of declarations for the specified request body wrapped
    /// in an Input type's nested Body type.
    ///
    /// The last declaration is an enum case, any prepended declarations
    /// represent unnamed types declared inline as Swift types.
    /// - Parameter requestBody: The request body to declare.
    /// - Returns: A list of declarations; empty if the request body is
    /// unsupported.
    /// - Throws: An error if there is an issue translating and declaring the request body content cases.
    func requestBodyContentCases(
        for requestBody: TypedRequestBody
    ) throws -> [Declaration] {
        var bodyMembers: [Declaration] = []
        let typeName = requestBody.typeUsage.typeName
        let contentTypeName = typeName.appending(jsonComponent: "content")
        let contents = requestBody.contents
        for content in contents {
            if TypeMatcher.isInlinable(content.content.schema) {
                let inlineTypeDecls = try translateRequestBodyContentInTypes(
                    content
                )
                bodyMembers.append(contentsOf: inlineTypeDecls)
            }
            let contentType = content.content.contentType
            let identifier = contentSwiftName(contentType)
            let associatedType = content.resolvedTypeUsage
            let contentCase: Declaration = .commentable(
                contentType.docComment(typeName: contentTypeName),
                .enumCase(
                    name: identifier,
                    kind: .nameWithAssociatedValues([
                        .init(type: associatedType.fullyQualifiedNonOptionalSwiftName)
                    ])
                )
            )
            bodyMembers.append(contentCase)
        }
        return bodyMembers
    }

    /// Returns a property blueprint for the specified request body in
    /// the specified parent Swift structure.
    /// - Parameters:
    ///   - unresolvedRequestBody: An unresolved request body.
    ///   - parent: The type name of the parent structure.
<<<<<<< HEAD
    /// - Returns: A property blueprint representing the request body property.
    /// - Throws: An error if there is an issue parsing or translating the request body.
=======
    /// - Returns: The property blueprint; nil if no body is specified.
>>>>>>> 9a6414cb
    func parseRequestBodyAsProperty(
        for unresolvedRequestBody: UnresolvedRequest?,
        inParent parent: TypeName
    ) throws -> PropertyBlueprint? {
        guard let _requestBody = unresolvedRequestBody,
            let requestBody = try typedRequestBody(
                from: _requestBody,
                inParent: parent
            )
        else {
            return nil
        }

        let isRequestBodyOptional = !requestBody.request.required
        let bodyEnumTypeName = requestBody.typeUsage.typeName
        let extraDecls: [Declaration]
        if requestBody.isInlined {
            extraDecls = [
                try translateRequestBodyInTypes(
                    requestBody: requestBody
                )
            ]
        } else {
            extraDecls = []
        }

        let bodyEnumTypeUsage = bodyEnumTypeName.asUsage
            .withOptional(isRequestBodyOptional)
        let bodyProperty = PropertyBlueprint(
            comment: nil,
            originalName: "body",
            typeUsage: bodyEnumTypeUsage,
            default: nil,
            associatedDeclarations: extraDecls,
            asSwiftSafeName: swiftSafeName
        )
        return bodyProperty
    }

    /// Returns a declaration that defines a Swift type for the request body.
    /// - Parameter requestBody: The request body to declare.
    /// - Returns: A list of declarations; empty list if the request body is
    /// unsupported.
    /// - Throws: An error if there is an issue translating the request body.
    func translateRequestBodyInTypes(
        requestBody: TypedRequestBody
    ) throws -> Declaration {
        let type = requestBody.typeUsage.typeName
        let members = try requestBodyContentCases(for: requestBody)
        return translateRequestBodyInTypes(
            typeName: type,
            members: members
        )
    }

    /// Returns a declaration that defines a Swift type for the request body.
    /// - Parameters:
    ///   - typeName: The request body enum type name.
    ///   - members: The request body enum members to include.
    /// - Returns: A declaration of the enum.
    func translateRequestBodyInTypes(
        typeName: TypeName,
        members: [Declaration]
    ) -> Declaration {
        let bodyEnumDecl: Declaration = .enum(
            isFrozen: true,
            accessModifier: config.access,
            name: typeName.shortSwiftName,
            conformances: Constants.Operation.Output.conformances,
            members: members
        )
        let comment: Comment? = typeName.docCommentWithUserDescription(nil)
        return .commentable(
            comment,
            bodyEnumDecl
        )
    }
}

extension ClientFileTranslator {

    /// Returns an expression that extracts the specified request body from
    /// a property on an Input value and sets it on a request.
    /// - Parameters:
    ///   - requestBody: The request body to extract.
    ///   - requestVariableName: The name of the request variable.
    ///   - bodyVariableName: The name of the body variable.
    ///   - inputVariableName: The name of the Input variable.
    /// - Returns: An assignment expression.
    /// - Throws: An error if there is an issue translating the request body.
    func translateRequestBodyInClient(
        _ requestBody: TypedRequestBody,
        requestVariableName: String,
        bodyVariableName: String,
        inputVariableName: String
    ) throws -> Expression {
        let contents = requestBody.contents
        var cases: [SwitchCaseDescription] = contents.map { typedContent in
            let content = typedContent.content
            let contentType = content.contentType
            let contentTypeIdentifier = contentSwiftName(contentType)
            let contentTypeHeaderValue = contentType.headerValueForSending

            let bodyAssignExpr: Expression = .assignment(
                left: .identifier(bodyVariableName),
                right: .try(
                    .identifier("converter")
                        .dot(
                            "set\(requestBody.request.required ? "Required" : "Optional")RequestBodyAs\(contentType.codingStrategy.runtimeName)"
                        )
                        .call([
                            .init(label: nil, expression: .identifier("value")),
                            .init(
                                label: "headerFields",
                                expression: .inOut(
                                    .identifier(requestVariableName).dot("headerFields")
                                )
                            ),
                            .init(
                                label: "contentType",
                                expression: .literal(contentTypeHeaderValue)
                            ),
                        ])
                )
            )
            let caseDesc = SwitchCaseDescription(
                kind: .case(.dot(contentTypeIdentifier), ["value"]),
                body: [
                    .expression(bodyAssignExpr)
                ]
            )
            return caseDesc
        }
        if !requestBody.request.required {
            let noneCase = SwitchCaseDescription(
                kind: .case(.dot("none")),
                body: [
                    .expression(
                        .assignment(
                            left: .identifier(bodyVariableName),
                            right: .literal(.nil)
                        )
                    )
                ]
            )
            cases.insert(noneCase, at: 0)
        }
        return .switch(
            switchedExpression: .identifier(inputVariableName).dot("body"),
            cases: cases
        )
    }
}

extension ServerFileTranslator {

    /// Returns a declaration of a local variable of the specified name and type
    /// assigned to the specified request body extracted from a request.
    /// - Parameters:
    ///   - requestBody: The request body to extract.
    ///   - requestVariableName: The name of the request variable.
    ///   - bodyVariableName: The name of the body variable.
    ///   - inputTypeName: The type of the Input.
    /// - Returns: A variable declaration.
    /// - Throws: An error if there is an issue extracting or validating the request body.
    func translateRequestBodyInServer(
        _ requestBody: TypedRequestBody,
        requestVariableName: String,
        bodyVariableName: String,
        inputTypeName: TypeName
    ) throws -> [CodeBlock] {
        var codeBlocks: [CodeBlock] = []

        let isOptional = !requestBody.request.required

        let contentTypeDecl: Declaration = .variable(
            kind: .let,
            left: "contentType",
            right: .identifier("converter")
                .dot("extractContentTypeIfPresent")
                .call([
                    .init(
                        label: "in",
                        expression: .identifier(requestVariableName)
                            .dot("headerFields")
                    )
                ])
        )
        codeBlocks.append(.declaration(contentTypeDecl))
        codeBlocks.append(
            .declaration(
                .variable(
                    kind: .let,
                    left: bodyVariableName,
                    type: requestBody.typeUsage.fullyQualifiedSwiftName
                )
            )
        )

        func makeIfBranch(typedContent: TypedSchemaContent, isFirstBranch: Bool) -> IfBranch {
            let isMatchingContentTypeExpr: Expression = .identifier("converter")
                .dot("isMatchingContentType")
                .call([
                    .init(
                        label: "received",
                        expression: .identifier("contentType")
                    ),
                    .init(
                        label: "expectedRaw",
                        expression: .literal(
                            typedContent
                                .content
                                .contentType
                                .headerValueForValidation
                        )
                    ),
                ])
            let condition: Expression
            if isFirstBranch {
                condition = .binaryOperation(
                    left: .binaryOperation(
                        left: .identifier("contentType"),
                        operation: .equals,
                        right: .literal(.nil)
                    ),
                    operation: .booleanOr,
                    right: isMatchingContentTypeExpr
                )
            } else {
                condition = isMatchingContentTypeExpr
            }
            let contentTypeUsage = typedContent.resolvedTypeUsage
            let content = typedContent.content
            let contentType = content.contentType
            let codingStrategy = contentType.codingStrategy
            let codingStrategyName = codingStrategy.runtimeName
            let transformExpr: Expression = .closureInvocation(
                argumentNames: ["value"],
                body: [
                    .expression(
                        .dot(contentSwiftName(typedContent.content.contentType))
                            .call([
                                .init(label: nil, expression: .identifier("value"))
                            ])
                    )
                ]
            )
            let converterExpr: Expression =
                .identifier("converter")
                .dot("get\(isOptional ? "Optional" : "Required")RequestBodyAs\(codingStrategyName)")
                .call([
                    .init(
                        label: nil,
                        expression:
                            .identifier(
                                contentTypeUsage.fullyQualifiedNonOptionalSwiftName
                            )
                            .dot("self")
                    ),
                    .init(label: "from", expression: .identifier("requestBody")),
                    .init(
                        label: "transforming",
                        expression: transformExpr
                    ),
                ])
            let bodyExpr: Expression
            if codingStrategy == .binary {
                bodyExpr = .try(converterExpr)
            } else {
                bodyExpr = .try(.await(converterExpr))
            }
            return .init(
                condition: .try(condition),
                body: [
                    .expression(
                        .assignment(
                            left: .identifier("body"),
                            right: bodyExpr
                        )
                    )
                ]
            )
        }

        let typedContents = requestBody.contents

        let primaryIfBranch = makeIfBranch(
            typedContent: typedContents[0],
            isFirstBranch: true
        )
        let elseIfBranches =
            typedContents
            .dropFirst()
            .map { typedContent in
                makeIfBranch(
                    typedContent: typedContent,
                    isFirstBranch: false
                )
            }

        codeBlocks.append(
            .expression(
                .ifStatement(
                    ifBranch: primaryIfBranch,
                    elseIfBranches: elseIfBranches,
                    elseBody: [
                        .expression(
                            .unaryKeyword(
                                kind: .throw,
                                expression: .identifier("converter")
                                    .dot("makeUnexpectedContentTypeError")
                                    .call([
                                        .init(
                                            label: "contentType",
                                            expression: .identifier("contentType")
                                        )
                                    ])
                            )
                        )
                    ]
                )
            )
        )
        return codeBlocks
    }
}<|MERGE_RESOLUTION|>--- conflicted
+++ resolved
@@ -77,12 +77,7 @@
     /// - Parameters:
     ///   - unresolvedRequestBody: An unresolved request body.
     ///   - parent: The type name of the parent structure.
-<<<<<<< HEAD
-    /// - Returns: A property blueprint representing the request body property.
-    /// - Throws: An error if there is an issue parsing or translating the request body.
-=======
     /// - Returns: The property blueprint; nil if no body is specified.
->>>>>>> 9a6414cb
     func parseRequestBodyAsProperty(
         for unresolvedRequestBody: UnresolvedRequest?,
         inParent parent: TypeName
