//===----------------------------------------------------------------------===//
//
// This source file is part of the SwiftOpenAPIGenerator open source project
//
// Copyright (c) 2023 Apple Inc. and the SwiftOpenAPIGenerator project authors
// Licensed under Apache License v2.0
//
// See LICENSE.txt for license information
// See CONTRIBUTORS.txt for the list of SwiftOpenAPIGenerator project authors
//
// SPDX-License-Identifier: Apache-2.0
//
//===----------------------------------------------------------------------===//
import OpenAPIKit

/// Utilities for asking questions about OpenAPI.Content
extension FileTranslator {

    /// While we only support a single content at a time, choose the best one.
    ///
    /// Priority:
    /// 1. JSON
    /// 2. text
    /// 3. binary
    ///
    /// - Parameters:
    ///   - map: The content map from the OpenAPI document.
    ///   - excludeBinary: A Boolean value controlling whether binary content
    ///   type should be skipped, for example used when encoding headers.
    ///   - parent: The parent type of the chosen typed schema.
    /// - Returns: the detected content type + schema + type name, nil if no
    /// supported schema found or if empty.
    func bestSingleTypedContent(
        _ map: OpenAPI.Content.Map,
        excludeBinary: Bool = false,
        inParent parent: TypeName
    ) throws -> TypedSchemaContent? {
        guard
            let content = bestSingleContent(
                map,
                excludeBinary: excludeBinary,
                foundIn: parent.description
            )
        else {
            return nil
        }
        guard
            try validateSchemaIsSupported(
                content.schema,
                foundIn: parent.description
            )
        else {
            return nil
        }
        let identifier = contentSwiftName(content.contentType)
        let associatedType = try typeAssigner.typeUsage(
            usingNamingHint: identifier,
            withSchema: content.schema,
            inParent: parent
        )
        return .init(content: content, typeUsage: associatedType)
    }

    /// Extract the supported content types.
    /// - Parameters:
    ///   - map: The content map from the OpenAPI document.
    ///   - excludeBinary: A Boolean value controlling whether binary content
    ///   type should be skipped, for example used when encoding headers.
    ///   - parent: The parent type of the chosen typed schema.
    /// - Returns: The supported content type + schema + type names.
    func supportedTypedContents(
        _ map: OpenAPI.Content.Map,
        excludeBinary: Bool = false,
        inParent parent: TypeName
    ) throws -> [TypedSchemaContent] {
        let contents = supportedContents(
            map,
            excludeBinary: excludeBinary,
            foundIn: parent.description
        )
        return try contents.compactMap { content in
            guard
                try validateSchemaIsSupported(
                    content.schema,
                    foundIn: parent.description
                )
            else {
                return nil
            }
            let identifier = contentSwiftName(content.contentType)
            let associatedType = try typeAssigner.typeUsage(
                usingNamingHint: identifier,
                withSchema: content.schema,
                inParent: parent
            )
            return .init(content: content, typeUsage: associatedType)
        }
    }

    /// Extract the supported content types.
    /// - Parameters:
    ///   - contents: The content map from the OpenAPI document.
    ///   - excludeBinary: A Boolean value controlling whether binary content
    ///   type should be skipped, for example used when encoding headers.
    ///   - foundIn: The location where this content is parsed.
    /// - Returns: the detected content type + schema, nil if no supported
    /// schema found or if empty.
    func supportedContents(
        _ contents: OpenAPI.Content.Map,
        excludeBinary: Bool = false,
        foundIn: String
    ) -> [SchemaContent] {
        guard !contents.isEmpty else {
            return []
        }
        return
            contents
            .compactMap { key, value in
                parseContentIfSupported(
                    contentKey: key,
                    contentValue: value,
                    excludeBinary: excludeBinary,
                    foundIn: foundIn + "/\(key.rawValue)"
                )
            }
    }

    /// While we only support a single content at a time, choose the best one.
    ///
    /// Priority:
    /// 1. JSON
    /// 2. text
    /// 3. binary
    ///
    /// - Parameters:
    ///   - map: The content map from the OpenAPI document.
    ///   - excludeBinary: A Boolean value controlling whether binary content
    ///   type should be skipped, for example used when encoding headers.
    ///   - foundIn: The location where this content is parsed.
    /// - Returns: the detected content type + schema, nil if no supported
    /// schema found or if empty.
    func bestSingleContent(
        _ map: OpenAPI.Content.Map,
        excludeBinary: Bool = false,
        foundIn: String
    ) -> SchemaContent? {
        guard !map.isEmpty else {
            return nil
        }
        if map.count > 1 {
            diagnostics.emitUnsupported(
                "Multiple content types",
                foundIn: foundIn
            )
        }
        let chosenContent: (SchemaContent, OpenAPI.Content)?
        if let (contentKey, contentValue) = map.first(where: { $0.key.isJSON }) {
            let contentType = contentKey.asGeneratorContentType
            chosenContent = (
                .init(
                    contentType: contentType,
                    schema: contentValue.schema
                ),
                contentValue
            )
        } else if !excludeBinary, let (contentKey, contentValue) = map.first(where: { $0.key.isBinary }) {
            let contentType = contentKey.asGeneratorContentType
            chosenContent = (
                .init(
                    contentType: contentType,
                    schema: .b(.string(format: .binary))
                ),
                contentValue
            )
        } else {
            diagnostics.emitUnsupported(
                "Unsupported content",
                foundIn: foundIn
            )
            chosenContent = nil
        }
        if let chosenContent {
            let contentType = chosenContent.0.contentType
            if contentType.lowercasedType == "multipart"
                || contentType.lowercasedTypeAndSubtype.contains("application/x-www-form-urlencoded")
            {
                diagnostics.emitUnsupportedIfNotNil(
                    chosenContent.1.encoding,
                    "Custom encoding for multipart/formEncoded content",
                    foundIn: "\(foundIn), content \(contentType.originallyCasedTypeAndSubtype)"
                )
            }
        }
        return chosenContent?.0
    }

    /// Returns a wrapped version of the provided content if supported, returns
    /// nil otherwise.
    ///
    /// Priority of checking for known MIME types:
    /// 1. JSON
    /// 2. text
    /// 3. binary
    ///
    /// - Parameters:
    ///   - contentKey: The content key from the OpenAPI document.
    ///   - contentValue: The content value from the OpenAPI document.
    ///   - excludeBinary: A Boolean value controlling whether binary content
    ///   type should be skipped, for example used when encoding headers.
    ///   - foundIn: The location where this content is parsed.
    /// - Returns: The detected content type + schema, nil if unsupported.
    func parseContentIfSupported(
        contentKey: OpenAPI.ContentType,
        contentValue: OpenAPI.Content,
        excludeBinary: Bool = false,
        foundIn: String
    ) -> SchemaContent? {
        if contentKey.isJSON {
            let contentType = contentKey.asGeneratorContentType
            if contentType.lowercasedType == "multipart"
                || contentType.lowercasedTypeAndSubtype.contains("application/x-www-form-urlencoded")
            {
                diagnostics.emitUnsupportedIfNotNil(
                    contentValue.encoding,
                    "Custom encoding for multipart/formEncoded content",
                    foundIn: "\(foundIn), content \(contentType.originallyCasedTypeAndSubtype)"
                )
            }
            return .init(
                contentType: contentType,
                schema: contentValue.schema
            )
        }
<<<<<<< HEAD
        if !excludeBinary, contentKey.isBinary {
=======
        if contentKey.isText {
            let contentType = contentKey.asGeneratorContentType
            return .init(
                contentType: contentType,
                schema: .b(.string)
            )
        }
        let urlEncodedFormsSupported = config.featureFlags.contains(.urlEncodedForm)
        if urlEncodedFormsSupported && contentKey.isUrlEncodedForm {
            let contentType = ContentType(contentKey.typeAndSubtype)
            return .init(
                contentType: contentType,
                schema: contentValue.schema
            )
        }
        if !excludeBinary, contentKey.isBinary || !urlEncodedFormsSupported {
>>>>>>> a359eab2
            let contentType = contentKey.asGeneratorContentType
            return .init(
                contentType: contentType,
                schema: .b(.string(format: .binary))
            )
        }
        diagnostics.emitUnsupported(
            "Unsupported content",
            foundIn: foundIn
        )
        return nil
    }
}<|MERGE_RESOLUTION|>--- conflicted
+++ resolved
@@ -231,16 +231,6 @@
                 schema: contentValue.schema
             )
         }
-<<<<<<< HEAD
-        if !excludeBinary, contentKey.isBinary {
-=======
-        if contentKey.isText {
-            let contentType = contentKey.asGeneratorContentType
-            return .init(
-                contentType: contentType,
-                schema: .b(.string)
-            )
-        }
         let urlEncodedFormsSupported = config.featureFlags.contains(.urlEncodedForm)
         if urlEncodedFormsSupported && contentKey.isUrlEncodedForm {
             let contentType = ContentType(contentKey.typeAndSubtype)
@@ -250,7 +240,6 @@
             )
         }
         if !excludeBinary, contentKey.isBinary || !urlEncodedFormsSupported {
->>>>>>> a359eab2
             let contentType = contentKey.asGeneratorContentType
             return .init(
                 contentType: contentType,
