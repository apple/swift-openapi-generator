--- conflicted
+++ resolved
@@ -40,7 +40,6 @@
             with: transformation(self[firstLetterIndex])
         )
     }
-<<<<<<< HEAD
 
     /// Returns a string sanitized to be usable as a Swift identifier.
     ///
@@ -206,6 +205,4 @@
         "}": "rcub",
         "~": "tilde",
     ]
-=======
->>>>>>> b1d310f5
 }