--- conflicted
+++ resolved
@@ -119,11 +119,7 @@
     /// Renders the specified identifier.
     func renderedIdentifier(_ identifier: IdentifierDescription) -> String {
         switch identifier {
-<<<<<<< HEAD
-        case .variable(let string):
-=======
         case .pattern(let string):
->>>>>>> 14b9ec9e
             return string
         case .type(let existingTypeDescription):
             return renderedExistingTypeDescription(existingTypeDescription)
